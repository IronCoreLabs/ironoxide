--- conflicted
+++ resolved
@@ -67,17 +67,11 @@
 pub use crate::internal::{
     DeviceContext, DeviceSigningKeyPair, IronOxideErr, KeyPair, PrivateKey, PublicKey,
 };
-<<<<<<< HEAD
 use itertools::EitherOrBoth;
-use rand::rngs::adapter::ReseedingRng;
-use rand::rngs::EntropyRng;
-use rand::FromEntropy;
-=======
 use rand::{
     rngs::{adapter::ReseedingRng, EntropyRng},
     FromEntropy,
 };
->>>>>>> ea89ee7f
 use rand_chacha::ChaChaCore;
 use recrypt::api::{Ed25519, RandomBytes, Recrypt, Sha256};
 use std::sync::Mutex;
