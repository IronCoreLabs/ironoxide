--- conflicted
+++ resolved
@@ -95,15 +95,6 @@
 }
 mod internal;
 
-<<<<<<< HEAD
-// include generated proto code as a proto module
-include!(concat!(env!("OUT_DIR"), "/transform.rs"));
-
-#[cfg(feature = "beta")]
-pub mod search;
-
-=======
->>>>>>> f4c2e7fa
 pub mod document;
 pub mod group;
 pub mod policy;
