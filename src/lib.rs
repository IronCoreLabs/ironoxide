--- conflicted
+++ resolved
@@ -85,39 +85,13 @@
 // required by quick_error or IronOxideErr
 #![recursion_limit = "128"]
 
-<<<<<<< HEAD
-#[macro_use]
-extern crate serde_derive;
-#[macro_use]
-extern crate base64_serde;
-#[macro_use]
-extern crate quick_error;
-#[macro_use]
-extern crate lazy_static;
-#[macro_use]
-extern crate vec1;
-#[cfg(test)]
-#[macro_use]
-extern crate galvanic_assert;
-#[cfg(test)]
-#[macro_use]
-extern crate double;
-#[macro_use]
-extern crate async_trait;
-#[macro_use]
-extern crate percent_encoding;
-=======
+// include generated proto code as a proto module
+include!(concat!(env!("OUT_DIR"), "/transform.rs"));
+
 mod crypto {
     pub mod aes;
     pub mod transform;
 }
-mod internal;
->>>>>>> 35f4dff5
-
-// include generated proto code as a proto module
-include!(concat!(env!("OUT_DIR"), "/transform.rs"));
-
-mod crypto;
 mod internal;
 
 pub mod document;
