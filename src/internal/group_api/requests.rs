use crate::internal::{
    group_api::{
        GroupCreateResult, GroupEntity, GroupGetResult, GroupId, GroupMetaResult, GroupName, UserId,
    },
    rest::{
        self,
        json::{
            Base64Standard, EncryptedOnceValue, PublicKey, TransformKey, TransformedEncryptedValue,
        },
    },
    IronOxideErr, RequestAuth, RequestErrorCode, SchnorrSignature,
};
use chrono::{DateTime, Utc};
use futures::Future;
use std::{
    collections::HashSet,
    convert::{TryFrom, TryInto},
};

use crate::internal::auth_v2::AuthV2Builder;

#[derive(Serialize, Deserialize, Debug, Clone, Hash, PartialEq, Eq)]
#[serde(rename_all = "camelCase")]
pub enum Permission {
    Member,
    Admin,
}

#[derive(Deserialize, Serialize, Debug, Clone, PartialEq)]
#[serde(rename_all = "camelCase")]
pub struct GroupBasicApiResponse {
    pub(crate) id: GroupId,
    pub(crate) name: Option<GroupName>,
    pub(crate) permissions: HashSet<Permission>,
    pub(crate) status: u32,
    pub(crate) updated: DateTime<Utc>,
    pub(crate) created: DateTime<Utc>,
    pub(crate) group_master_public_key: PublicKey,
    pub(crate) needs_rotation: Option<bool>,
}
impl TryFrom<GroupBasicApiResponse> for GroupMetaResult {
    type Error = IronOxideErr;

    fn try_from(resp: GroupBasicApiResponse) -> Result<Self, Self::Error> {
        let group_master_public_key = resp.group_master_public_key.try_into()?;
        Ok(GroupMetaResult {
            id: resp.id,
            name: resp.name,
            group_master_public_key,
            is_admin: resp.permissions.contains(&Permission::Admin),
            is_member: resp.permissions.contains(&Permission::Member),
            created: resp.created,
            updated: resp.updated,
            needs_rotation: resp.needs_rotation,
        })
    }
}

#[derive(Deserialize, Debug, Clone, PartialEq)]
#[serde(rename_all = "camelCase")]
pub struct GroupGetApiResponse {
    pub(crate) id: GroupId,
    pub(crate) name: Option<GroupName>,
    pub(crate) permissions: HashSet<Permission>,
    pub(crate) status: u32,
    pub(crate) updated: DateTime<Utc>,
    pub(crate) created: DateTime<Utc>,
    pub(crate) admin_ids: Option<Vec<String>>,
    pub(crate) member_ids: Option<Vec<String>>,
    pub(crate) group_master_public_key: PublicKey,
    pub(crate) encrypted_private_key: Option<TransformedEncryptedValue>,
    pub(crate) needs_rotation: Option<bool>,
}
impl TryFrom<GroupGetApiResponse> for GroupGetResult {
    type Error = IronOxideErr;

    fn try_from(resp: GroupGetApiResponse) -> Result<Self, Self::Error> {
        let group_master_public_key = resp.group_master_public_key.try_into()?;
        Ok(GroupGetResult {
            id: resp.id,
            name: resp.name,
            encrypted_private_key: resp.encrypted_private_key,
            group_master_public_key,
            is_admin: resp.permissions.contains(&Permission::Admin),
            is_member: resp.permissions.contains(&Permission::Member),
            admin_list: resp
                .admin_ids
                .map(|admins| admins.into_iter().map(UserId).collect()),
            member_list: resp
                .member_ids
                .map(|members| members.into_iter().map(UserId).collect()),
            created: resp.created,
            updated: resp.updated,
            needs_rotation: resp.needs_rotation,
        })
    }
}

#[derive(Deserialize, Debug, Clone, PartialEq)]
#[serde(rename_all = "camelCase")]
pub struct GroupCreateApiResponse {
    pub(crate) id: GroupId,
    pub(crate) name: Option<GroupName>,
    pub(crate) permissions: HashSet<Permission>,
    pub(crate) updated: DateTime<Utc>,
    pub(crate) created: DateTime<Utc>,
    pub(crate) admin_ids: Vec<String>,
    pub(crate) member_ids: Vec<String>,
    pub(crate) group_master_public_key: PublicKey,
    pub(crate) needs_rotation: Option<bool>,
}
impl TryFrom<GroupCreateApiResponse> for GroupCreateResult {
    type Error = IronOxideErr;

    fn try_from(resp: GroupCreateApiResponse) -> Result<Self, Self::Error> {
        let group_master_public_key = resp.group_master_public_key.try_into()?;
        Ok(GroupCreateResult {
            id: resp.id,
            name: resp.name,
            group_master_public_key,
            is_admin: resp.permissions.contains(&Permission::Admin),
            is_member: resp.permissions.contains(&Permission::Member),
            admins: resp.admin_ids.into_iter().map(|id| UserId(id)).collect(),
            members: resp.member_ids.into_iter().map(|id| UserId(id)).collect(),
            created: resp.created,
            updated: resp.updated,
            needs_rotation: resp.needs_rotation,
        })
    }
}

#[derive(Serialize, Debug, PartialEq)]
pub struct GroupAdmin {
    user: User,
    #[serde(flatten)]
    encrypted_msg: EncryptedOnceValue,
}

#[derive(Serialize, Debug, PartialEq)]
#[serde(rename_all = "camelCase")]
pub struct GroupMember {
    user_id: UserId,
    transform_key: TransformKey,
    user_master_public_key: PublicKey,
}

#[derive(Serialize, Debug, PartialEq)]
#[serde(rename_all = "camelCase")]
pub struct User {
    user_id: UserId,
    user_master_public_key: PublicKey,
}

#[derive(Deserialize, Debug)]
#[serde(rename_all = "camelCase")]
pub struct SuccessRes {
    pub(crate) user_id: UserId,
}

#[derive(Deserialize, Debug)]
#[serde(rename_all = "camelCase")]
pub struct FailRes {
    pub(crate) user_id: UserId,
    pub(crate) error_message: String,
}

#[derive(Deserialize, Debug)]
#[serde(rename_all = "camelCase")]
pub struct GroupUserEditResponse {
    pub(crate) succeeded_ids: Vec<SuccessRes>,
    pub(crate) failed_ids: Vec<FailRes>,
}

pub mod group_list {
    use super::*;

    #[derive(Deserialize, Debug, Clone)]
    pub struct GroupListResponse {
        pub result: Vec<GroupBasicApiResponse>,
    }

    ///List all the groups that the user is in or is an admin of.
    pub fn group_list_request(
        auth: &RequestAuth,
    ) -> Box<dyn Future<Item = GroupListResponse, Error = IronOxideErr> + '_> {
        Box::new(auth.request.get(
            "groups",
            RequestErrorCode::GroupList,
            AuthV2Builder::new(&auth, Utc::now()),
        ))
    }

    //List a specific set of groups given a list of group IDs
    pub fn group_limited_list_request<'a>(
        auth: &'a RequestAuth,
        groups: &'a Vec<GroupId>,
    ) -> Box<dyn Future<Item = GroupListResponse, Error = IronOxideErr> + 'a> {
        let group_ids: Vec<&str> = groups.iter().map(|group| group.id()).collect();
        Box::new(auth.request.get_with_query_params(
            &format!("groups"),
            &vec![("id".into(), rest::url_encode(&group_ids.join(",")))],
            RequestErrorCode::GroupList,
            AuthV2Builder::new(&auth, Utc::now()),
        ))
    }
}

pub mod group_create {
    use super::*;
    use crate::internal::{self, auth_v2::AuthV2Builder, rest::json::EncryptedOnceValue};
    use futures::prelude::*;
    use std::{collections::HashMap, convert::TryFrom};

    #[derive(Serialize)]
    #[serde(rename_all = "camelCase")]
    pub struct GroupCreateReq {
        pub(in crate::internal) id: Option<GroupId>,
        pub(in crate::internal) name: Option<GroupName>,
        pub(in crate::internal) owner: Option<GroupAdmin>,
        pub(in crate::internal) admins: Vec<GroupAdmin>,
        pub(in crate::internal) members: Option<Vec<GroupMember>>,
        pub(in crate::internal) group_public_key: PublicKey,
        pub(in crate::internal) needs_rotation: bool,
    }

    pub fn group_create<'a>(
        auth: &'a RequestAuth,
        //user_master_pub_key: &'a internal::PublicKey,
        id: Option<GroupId>, // if None, server will generate
        name: Option<GroupName>,
        re_encrypted_once_value: recrypt::api::EncryptedValue,
        group_pub_key: internal::PublicKey,
        calling_user_id: &'a UserId,
<<<<<<< HEAD
        owner: &'a Option<UserId>,
        admins: &'a Vec<UserId>,
        members: &'a Vec<UserId>,
        user_info: HashMap<UserId, (internal::PublicKey, internal::TransformKey)>,
=======
        member_info: Option<HashMap<UserId, (internal::PublicKey, Option<internal::TransformKey>)>>,
>>>>>>> 7ac8904a
        needs_rotation: bool,
    ) -> impl Future<Item = GroupCreateApiResponse, Error = IronOxideErr> + 'a {
        EncryptedOnceValue::try_from(re_encrypted_once_value)
            .into_future()
            .and_then(move |enc_msg| {
<<<<<<< HEAD
                let req_members: Vec<GroupMember> = members
                    .into_iter()
                    .map(|member_id| {
                        let (member_pub_key, member_trans_key) = user_info.get(member_id).unwrap();
                        GroupMember {
                            user_id: member_id.clone(),
                            transform_key: member_trans_key.clone().into(),
                            user_master_public_key: member_pub_key.clone().into(),
                        }
                    })
                    .collect();
                let req_maybe_members = if req_members.is_empty() {
                    None
                } else {
                    Some(req_members)
                };

                let req_admins: Vec<GroupAdmin> = admins
                    .into_iter()
                    .map(|admin_id| {
                        let (admin_pub_key, _) = user_info.get(admin_id).unwrap();
                        GroupAdmin {
                            encrypted_msg: enc_msg.clone(),
                            user: User {
                                user_id: admin_id.clone(),
                                user_master_public_key: admin_pub_key.clone().into(),
                            },
                        }
                    })
                    .collect();

                let req_owner: Option<GroupAdmin> = match owner {
                    Some(owner_id) => {
                        let (owner_pub_key, _) = user_info.get(owner_id).unwrap();
                        Some(GroupAdmin {
                            encrypted_msg: enc_msg.clone(),
                            user: User {
                                user_id: owner_id.clone(),
                                user_master_public_key: owner_pub_key.clone().into(),
                            },
                        })
                    }
                    None => None,
                };

                let req = GroupCreateReq {
                    id,
                    name,
                    owner: req_owner,
                    admins: req_admins,
                    members: req_maybe_members,
                    group_public_key: group_pub_key.into(),
=======
                let req_admins = vec![GroupAdmin {
                    encrypted_msg: enc_msg,
                    user: User {
                        user_id: calling_user_id.clone(),
                        user_master_public_key: user_master_pub_key.clone().into(),
                    },
                }];
                let req_members = member_info.map(|member| {
                    member
                        .into_iter()
                        .map(|(mem_id, (mem_pub_key, maybe_trans_key))| {
                            maybe_trans_key.map(|mem_trans_key| GroupMember {
                                user_id: mem_id,
                                transform_key: mem_trans_key.into(),
                                user_master_public_key: mem_pub_key.into(),
                            })
                        })
                        .flatten()
                        .collect()
                });
                let req = GroupCreateReq {
                    id,
                    name,
                    admins: req_admins,
                    group_public_key: group_pub_key.into(),
                    members: req_members,
>>>>>>> 7ac8904a
                    needs_rotation,
                };

                auth.request.post(
                    "groups",
                    &req,
                    RequestErrorCode::GroupCreate,
                    AuthV2Builder::new(&auth, Utc::now()),
                )
            })
    }
}

pub mod group_get {
    use super::*;

    pub fn group_get_request<'a>(
        auth: &'a RequestAuth,
        id: &GroupId,
    ) -> impl Future<Item = GroupGetApiResponse, Error = IronOxideErr> + 'a {
        auth.request.get(
            &format!("groups/{}", rest::url_encode(&id.0)),
            RequestErrorCode::GroupGet,
            AuthV2Builder::new(&auth, Utc::now()),
        )
    }
}

pub mod group_delete {
    use super::*;

    #[derive(Deserialize)]
    pub struct GroupDeleteApiResponse {
        pub(crate) id: String,
    }

    pub fn group_delete_request<'a>(
        auth: &'a RequestAuth,
        id: &GroupId,
    ) -> impl Future<Item = GroupDeleteApiResponse, Error = IronOxideErr> + 'a {
        auth.request.delete_with_no_body(
            &format!("groups/{}", rest::url_encode(&id.0)),
            RequestErrorCode::GroupDelete,
            AuthV2Builder::new(&auth, Utc::now()),
        )
    }
}

pub mod group_update {
    use super::*;
    use crate::internal::auth_v2::AuthV2Builder;

    #[derive(Serialize, Debug, Clone, PartialEq)]
    struct GroupUpdateRequest<'a> {
        name: Option<&'a GroupName>,
    }

    pub fn group_update_request<'a>(
        auth: &'a RequestAuth,
        id: &'a GroupId,
        name: Option<&'a GroupName>,
    ) -> impl Future<Item = GroupBasicApiResponse, Error = IronOxideErr> + 'a {
        auth.request.put(
            &format!("groups/{}", rest::url_encode(&id.0)),
            &GroupUpdateRequest { name },
            RequestErrorCode::GroupUpdate,
            AuthV2Builder::new(&auth, Utc::now()),
        )
    }
}

pub mod group_add_member {
    use super::*;
    use crate::internal::auth_v2::AuthV2Builder;

    #[derive(Serialize)]
    #[serde(rename_all = "camelCase")]
    pub struct GroupAddMembersReq {
        pub users: Vec<GroupMember>,
        #[serde(with = "Base64Standard")]
        pub signature: Vec<u8>,
    }

    pub fn group_add_member_request<'a>(
        auth: &'a RequestAuth,
        id: &GroupId,
        users: Vec<(UserId, PublicKey, TransformKey)>,
        signature: SchnorrSignature,
    ) -> impl Future<Item = GroupUserEditResponse, Error = IronOxideErr> + 'a {
        let encoded_id = rest::url_encode(&id.0).to_string();
        let users = users
            .into_iter()
            .map(|(user_id, pk, tkey)| GroupMember {
                user_id,
                transform_key: tkey.into(),
                user_master_public_key: pk.into(),
            })
            .collect();
        auth.request.post(
            &format!("groups/{}/users", encoded_id),
            &GroupAddMembersReq {
                users,
                signature: signature.into(),
            },
            RequestErrorCode::GroupAddMember,
            AuthV2Builder::new(&auth, Utc::now()),
        )
    }
}

pub mod group_add_admin {
    use super::*;
    use crate::internal::auth_v2::AuthV2Builder;
    use futures::prelude::*;
    use std::convert::TryInto;

    #[derive(Serialize)]
    #[serde(rename_all = "camelCase")]
    pub struct GroupAddAdminsReq {
        pub admins: Vec<GroupAdmin>,
        #[serde(with = "Base64Standard")]
        pub signature: Vec<u8>,
    }

    pub fn group_add_admin_request<'a>(
        auth: &'a RequestAuth,
        id: &'a GroupId,
        users: Vec<(UserId, PublicKey, recrypt::api::EncryptedValue)>,
        signature: SchnorrSignature,
    ) -> impl Future<Item = GroupUserEditResponse, Error = IronOxideErr> + 'a {
        //The users could _technically_ contiain a reencrypted value, if that happened the `try_into` would fail.
        //This can't happen in a normal usecase.
        let users_or_error = users
            .into_iter()
            .map(|(user_id, user_master_public_key, encrypted_value)| {
                encrypted_value.try_into().map(|encrypted_msg| GroupAdmin {
                    user: User {
                        user_id,
                        user_master_public_key,
                    },
                    encrypted_msg,
                })
            })
            .collect::<Result<Vec<GroupAdmin>, IronOxideErr>>();
        users_or_error.into_future().and_then(move |admins| {
            let encoded_id = rest::url_encode(&id.0).to_string();
            auth.request.post(
                &format!("groups/{}/admins", encoded_id),
                &GroupAddAdminsReq {
                    admins,
                    signature: signature.into(),
                },
                RequestErrorCode::GroupAddMember,
                AuthV2Builder::new(&auth, Utc::now()),
            )
        })
    }
}

pub mod group_remove_entity {
    use super::*;

    #[derive(Serialize, Debug, Clone, PartialEq)]
    #[serde(rename_all = "camelCase")]
    struct GroupEntityId<'a> {
        user_id: &'a UserId,
    }

    #[derive(Serialize, Debug, Clone, PartialEq)]
    struct GroupEntityRemoveRequest<'a> {
        users: Vec<GroupEntityId<'a>>,
    }

    pub fn remove_entity_request<'a>(
        auth: &'a RequestAuth,
        group_id: &'a GroupId,
        user_ids: &'a Vec<UserId>,
        entity_type: GroupEntity,
    ) -> impl Future<Item = GroupUserEditResponse, Error = IronOxideErr> + 'a {
        let removed_users = user_ids
            .into_iter()
            .map(|user_id| GroupEntityId { user_id })
            .collect();
        let (url_entity_path, error_code) = match entity_type {
            GroupEntity::Admin => ("admins", RequestErrorCode::GroupAdminRemove),
            GroupEntity::Member => ("users", RequestErrorCode::GroupMemberRemove),
        };
        auth.request.delete(
            &format!(
                "groups/{}/{}",
                rest::url_encode(&group_id.0),
                url_entity_path
            ),
            &GroupEntityRemoveRequest {
                users: removed_users,
            },
            error_code,
            AuthV2Builder::new(&auth, Utc::now()),
        )
    }
}

#[cfg(test)]
mod tests {
    use chrono::TimeZone;

    use super::*;
    use recrypt::api::KeyGenOps;

    ///This test is to ensure our lowercase admin and member permissions are handled correctly.
    #[test]
    fn group_item_serde_format_is_expected() {
        let created = Utc.timestamp_millis(1551461529000);
        let updated = Utc.timestamp_millis(1551461529001);
        let mut permissions = HashSet::new();
        permissions.insert(Permission::Member);
        permissions.insert(Permission::Admin);

        let recrypt = recrypt::api::Recrypt::new();
        let (_, pk) = recrypt.generate_key_pair().unwrap();
        let item = GroupBasicApiResponse {
            id: GroupId("my_id".to_string()),
            name: None,
            status: 1,
            group_master_public_key: pk.into(),
            permissions,
            created,
            updated,
            needs_rotation: Some(true),
        };
        let result = serde_json::to_string(&item).unwrap();
        assert!(
            result.contains("\"admin\""),
            format!("{} should contain admin", result)
        );
        assert!(
            result.contains("\"member\""),
            format!("{} should contain member", result)
        );
        let de_result = serde_json::from_str(&result).unwrap();
        assert_eq!(item, de_result)
    }
}<|MERGE_RESOLUTION|>--- conflicted
+++ resolved
@@ -231,81 +231,75 @@
         re_encrypted_once_value: recrypt::api::EncryptedValue,
         group_pub_key: internal::PublicKey,
         calling_user_id: &'a UserId,
-<<<<<<< HEAD
         owner: &'a Option<UserId>,
         admins: &'a Vec<UserId>,
         members: &'a Vec<UserId>,
-        user_info: HashMap<UserId, (internal::PublicKey, internal::TransformKey)>,
-=======
-        member_info: Option<HashMap<UserId, (internal::PublicKey, Option<internal::TransformKey>)>>,
->>>>>>> 7ac8904a
+        user_info: Option<HashMap<UserId, (internal::PublicKey, Option<internal::TransformKey>)>>,
         needs_rotation: bool,
     ) -> impl Future<Item = GroupCreateApiResponse, Error = IronOxideErr> + 'a {
         EncryptedOnceValue::try_from(re_encrypted_once_value)
             .into_future()
             .and_then(move |enc_msg| {
-<<<<<<< HEAD
-                let req_members: Vec<GroupMember> = members
-                    .into_iter()
-                    .map(|member_id| {
-                        let (member_pub_key, member_trans_key) = user_info.get(member_id).unwrap();
-                        GroupMember {
-                            user_id: member_id.clone(),
-                            transform_key: member_trans_key.clone().into(),
-                            user_master_public_key: member_pub_key.clone().into(),
-                        }
-                    })
-                    .collect();
-                let req_maybe_members = if req_members.is_empty() {
-                    None
-                } else {
-                    Some(req_members)
-                };
-
-                let req_admins: Vec<GroupAdmin> = admins
-                    .into_iter()
-                    .map(|admin_id| {
-                        let (admin_pub_key, _) = user_info.get(admin_id).unwrap();
-                        GroupAdmin {
-                            encrypted_msg: enc_msg.clone(),
-                            user: User {
-                                user_id: admin_id.clone(),
-                                user_master_public_key: admin_pub_key.clone().into(),
-                            },
-                        }
-                    })
-                    .collect();
-
-                let req_owner: Option<GroupAdmin> = match owner {
-                    Some(owner_id) => {
-                        let (owner_pub_key, _) = user_info.get(owner_id).unwrap();
-                        Some(GroupAdmin {
-                            encrypted_msg: enc_msg.clone(),
-                            user: User {
-                                user_id: owner_id.clone(),
-                                user_master_public_key: owner_pub_key.clone().into(),
-                            },
-                        })
-                    }
-                    None => None,
-                };
-
-                let req = GroupCreateReq {
-                    id,
-                    name,
-                    owner: req_owner,
-                    admins: req_admins,
-                    members: req_maybe_members,
-                    group_public_key: group_pub_key.into(),
-=======
-                let req_admins = vec![GroupAdmin {
-                    encrypted_msg: enc_msg,
-                    user: User {
-                        user_id: calling_user_id.clone(),
-                        user_master_public_key: user_master_pub_key.clone().into(),
-                    },
-                }];
-                let req_members = member_info.map(|member| {
+                // let req_members: Vec<GroupMember> = members
+                //     .into_iter()
+                //     .map(|member_id| {
+                //         let (member_pub_key, member_trans_key) = user_info.get(member_id).unwrap();
+                //         GroupMember {
+                //             user_id: member_id.clone(),
+                //             transform_key: member_trans_key.clone().into(),
+                //             user_master_public_key: member_pub_key.clone().into(),
+                //         }
+                //     })
+                //     .collect();
+                // let req_maybe_members = if req_members.is_empty() {
+                //     None
+                // } else {
+                //     Some(req_members)
+                // };
+
+                // let req_admins: Vec<GroupAdmin> = admins
+                //     .into_iter()
+                //     .map(|admin_id| {
+                //         let (admin_pub_key, _) = user_info.get(admin_id).unwrap();
+                //         GroupAdmin {
+                //             encrypted_msg: enc_msg.clone(),
+                //             user: User {
+                //                 user_id: admin_id.clone(),
+                //                 user_master_public_key: admin_pub_key.clone().into(),
+                //             },
+                //         }
+                //     })
+                //     .collect();
+
+                // let req_owner: Option<GroupAdmin> = match owner {
+                //     Some(owner_id) => {
+                //         let (owner_pub_key, _) = user_info.get(owner_id).unwrap();
+                //         Some(GroupAdmin {
+                //             encrypted_msg: enc_msg.clone(),
+                //             user: User {
+                //                 user_id: owner_id.clone(),
+                //                 user_master_public_key: owner_pub_key.clone().into(),
+                //             },
+                //         })
+                //     }
+                //     None => None,
+                // };
+
+                // let req = GroupCreateReq {
+                //     id,
+                //     name,
+                //     owner: req_owner,
+                //     admins: req_admins,
+                //     members: req_maybe_members,
+                //     group_public_key: group_pub_key.into(),
+                // let req_admins = vec![GroupAdmin {
+                //     encrypted_msg: enc_msg,
+                //     user: User {
+                //         user_id: calling_user_id.clone(),
+                //         user_master_public_key: user_master_pub_key.clone().into(),
+                //     },
+                // }];
+                let req_members = user_info.map(|member| {
                     member
                         .into_iter()
                         .map(|(mem_id, (mem_pub_key, maybe_trans_key))| {
@@ -321,10 +315,10 @@
                 let req = GroupCreateReq {
                     id,
                     name,
-                    admins: req_admins,
+                    owner: None,    //todo: fixit
+                    admins: vec![], //todo: fixit
                     group_public_key: group_pub_key.into(),
                     members: req_members,
->>>>>>> 7ac8904a
                     needs_rotation,
                 };
 
