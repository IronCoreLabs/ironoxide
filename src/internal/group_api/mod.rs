--- conflicted
+++ resolved
@@ -157,17 +157,11 @@
     pub fn id(&self) -> &GroupId {
         &self.id
     }
-<<<<<<< HEAD
-    pub fn name(&self) -> Option<&GroupName> {
-        self.name.as_ref()
-    }
-=======
     /// Name of the group
     pub fn name(&self) -> Option<&GroupName> {
         self.name.as_ref()
     }
     /// Public key for encrypting to the group
->>>>>>> 7ac8904a
     pub fn group_master_public_key(&self) -> &PublicKey {
         &self.group_master_public_key
     }
@@ -187,17 +181,11 @@
     pub fn members(&self) -> &Vec<UserId> {
         self.members.as_ref()
     }
-<<<<<<< HEAD
-    pub fn created(&self) -> &DateTime<Utc> {
-        &self.created
-    }
-=======
     /// Date and time of when the group was created
     pub fn created(&self) -> &DateTime<Utc> {
         &self.created
     }
     /// Date and time of when the group was last updated
->>>>>>> 7ac8904a
     pub fn last_updated(&self) -> &DateTime<Utc> {
         &self.updated
     }
@@ -371,11 +359,6 @@
 /// `user_master_pub_key` - public key of the user creating this group.
 /// `group_id` - unique id for the group within the segment.
 /// `name` - name for the group. Does not need to be unique.
-<<<<<<< HEAD
-/// `add_as_member` - if true the user represented by the current DeviceContext will also be added to the group's membership.
-///     If false, the user will not be an member (but will still be an admin)
-=======
->>>>>>> 7ac8904a
 /// `members` - list of user ids to add as members of the group. This list takes priority over `add_as_member`,
 ///     so the calling user will be added as a member if their id is in this list even if `add_as_member` is false.
 /// `needs_rotation` - true if the group private key should be rotated by an admin, else false
@@ -385,7 +368,6 @@
     user_master_pub_key: &'a PublicKey,
     group_id: Option<GroupId>,
     name: Option<GroupName>,
-<<<<<<< HEAD
     owner: &'a Option<UserId>,
     admins: &'a Vec<UserId>,
     members: &'a Vec<UserId>,
@@ -408,21 +390,6 @@
                     user_ids_and_keys.into_iter().map(|(x, _)| x).collect();
                 let found_members_set: HashSet<&UserId> = HashSet::from_iter(&found_members);
                 // TODO (reviewers): this double reference scares me, but seems to work? Is there a better way to do this?
-=======
-    members: &'a Vec<UserId>,
-    needs_rotation: bool,
-) -> impl Future<Item = GroupCreateResult, Error = IronOxideErr> + 'a {
-    user_api::user_key_list(auth, members)
-        .and_then(move |member_ids_and_keys| {
-            // this will occur when one of the UserIds in the members list cannot be found
-            if member_ids_and_keys.len() != members.len() {
-                // figure out which user ids could not be found in the database and include them in the error message.
-                use std::{collections::HashSet, iter::FromIterator};
-                let desired_members_set: HashSet<&UserId> = HashSet::from_iter(members);
-                let found_members: Vec<UserId> =
-                    member_ids_and_keys.into_iter().map(|(x, _)| x).collect();
-                let found_members_set: HashSet<&UserId> = HashSet::from_iter(&found_members);
->>>>>>> 7ac8904a
                 let diff: HashSet<&&UserId> =
                     desired_members_set.difference(&found_members_set).collect();
                 futures::future::err(IronOxideErr::UserDoesNotExist(format!(
@@ -432,78 +399,76 @@
             } else {
                 transform::gen_group_keys(recrypt)
                     .and_then(move |(plaintext, group_priv_key, group_pub_key)| {
-<<<<<<< HEAD
-                        let maybe_user_info: Result<HashMap<UserId, (PublicKey, TransformKey)>, _> =
-                            user_ids_and_keys
-                                .into_iter()
-                                .map(|(id, member_pub_key)| {
-                                    let maybe_transform_key = recrypt.generate_transform_key(
-                                        &group_priv_key.clone().into(),
-                                        &member_pub_key.clone().into(),
-                                        &auth.signing_private_key().into(),
-                                    );
-                                    maybe_transform_key.map(|transform_key| {
-                                        (id, (member_pub_key, transform_key.into()))
-                                    })
-                                })
-                                .collect();
-
-                        let user_info = maybe_user_info?;
-                        // let caller_transform_key: TransformKey = recrypt
-                        //     .generate_transform_key(
-                        //         &group_priv_key.into(),
+                        // let maybe_user_info: Result<HashMap<UserId, (PublicKey, TransformKey)>, _> =
+                        //     user_ids_and_keys
+                        //         .into_iter()
+                        //         .map(|(id, member_pub_key)| {
+                        //             let maybe_transform_key = recrypt.generate_transform_key(
+                        //                 &group_priv_key.clone().into(),
+                        //                 &member_pub_key.clone().into(),
+                        //                 &auth.signing_private_key().into(),
+                        //             );
+                        //             maybe_transform_key.map(|transform_key| {
+                        //                 (id, (member_pub_key, transform_key.into()))
+                        //             })
+                        //         })
+                        //         .collect();
+
+                        // let user_info = maybe_user_info?;
+                        // // let caller_transform_key: TransformKey = recrypt
+                        // //     .generate_transform_key(
+                        // //         &group_priv_key.into(),
+                        // //         &user_master_pub_key.into(),
+                        // //         &auth.signing_private_key().into(),
+                        // //     )?
+                        // //     .into();
+                        // // user_info.insert(
+                        // //     auth.account_id().clone(),
+                        // //     (user_master_pub_key.clone(), caller_transform_key),
+                        // // );
+
+                        // // encrypt the group secret to the owner
+                        // let encrypted_group_key = match owner {
+                        //     Some(owner_id) => {
+                        //         recrypt.encrypt(
+                        //             &plaintext,
+                        //             &user_info.get(owner_id).unwrap().0.clone().into(), //TODO (reviewers): I think this unwrap is okay because I put it in myself?
+                        //             &auth.signing_private_key().into(),
+                        //         )
+                        //     }
+                        //     None => recrypt.encrypt(
+                        //         &plaintext,
                         //         &user_master_pub_key.into(),
                         //         &auth.signing_private_key().into(),
-                        //     )?
-                        //     .into();
-                        // user_info.insert(
-                        //     auth.account_id().clone(),
-                        //     (user_master_pub_key.clone(), caller_transform_key),
-                        // );
-
-                        // encrypt the group secret to the owner
-                        let encrypted_group_key = match owner {
-                            Some(owner_id) => {
-                                recrypt.encrypt(
-                                    &plaintext,
-                                    &user_info.get(owner_id).unwrap().0.clone().into(), //TODO (reviewers): I think this unwrap is okay because I put it in myself?
-                                    &auth.signing_private_key().into(),
-                                )
-                            }
-                            None => recrypt.encrypt(
-                                &plaintext,
-                                &user_master_pub_key.into(),
-                                &auth.signing_private_key().into(),
-                            ),
-                        }?;
-                        // let encrypted_group_key = recrypt.encrypt(
-                        //     &plaintext,
-                        //     &user_info.get(owner).unwrap().0.clone().into(), //TODO (reviewers): I think this unwrap is okay because I put it in myself?
-                        //     &auth.signing_private_key().into(),
-                        // )?;
-
-                        // if add_as_member {
-                        //     // TODO (question for reviewers): is it better to have this code duplication here,
-                        //     // or to add the calling UserId to members list earlier and just have the public key
-                        //     // looked up with all the others (even though it was already passed in) to make
-                        //     // it cleaner?
-                        //     // let transform: TransformKey = recrypt
-                        //     //     .generate_transform_key(
-                        //     //         &group_priv_key.into(),
-                        //     //         &user_master_pub_key.into(),
-                        //     //         &auth.signing_private_key().into(),
-                        //     //     )?
-                        //     //     .into();
-                        //     // member_info.push((
-                        //     //     auth.account_id().clone(),
-                        //     //     user_master_pub_key.clone(),
-                        //     //     transform,
-                        //     // ));
-                        //     members.clone().push(auth.account_id().clone());
-                        // }
-
-                        Ok((group_pub_key, encrypted_group_key, user_info))
-=======
+                        //     ),
+                        // }?;
+                        // // let encrypted_group_key = recrypt.encrypt(
+                        // //     &plaintext,
+                        // //     &user_info.get(owner).unwrap().0.clone().into(), //TODO (reviewers): I think this unwrap is okay because I put it in myself?
+                        // //     &auth.signing_private_key().into(),
+                        // // )?;
+
+                        // // if add_as_member {
+                        // //     // TODO (question for reviewers): is it better to have this code duplication here,
+                        // //     // or to add the calling UserId to members list earlier and just have the public key
+                        // //     // looked up with all the others (even though it was already passed in) to make
+                        // //     // it cleaner?
+                        // //     // let transform: TransformKey = recrypt
+                        // //     //     .generate_transform_key(
+                        // //     //         &group_priv_key.into(),
+                        // //     //         &user_master_pub_key.into(),
+                        // //     //         &auth.signing_private_key().into(),
+                        // //     //     )?
+                        // //     //     .into();
+                        // //     // member_info.push((
+                        // //     //     auth.account_id().clone(),
+                        // //     //     user_master_pub_key.clone(),
+                        // //     //     transform,
+                        // //     // ));
+                        // //     members.clone().push(auth.account_id().clone());
+                        // // }
+
+                        // Ok((group_pub_key, encrypted_group_key, user_info))
                         // encrypt the group secret to the current user as they will be the group admin
                         let encrypted_group_key = recrypt.encrypt(
                             &plaintext,
@@ -516,7 +481,7 @@
                         let member_info_result: Result<
                             HashMap<UserId, (PublicKey, Option<TransformKey>)>,
                             _,
-                        > = member_ids_and_keys
+                        > = user_ids_and_keys
                             .into_iter()
                             .map(|(id, user_pub_key)| {
                                 let maybe_transform_key = recrypt.generate_transform_key(
@@ -537,16 +502,11 @@
                             None
                         };
                         Ok((group_pub_key, encrypted_group_key, maybe_member_info))
->>>>>>> 7ac8904a
                     })
                     .into_future()
             }
         })
-<<<<<<< HEAD
         .and_then(move |(group_pub_key, encrypted_group_key, user_info)| {
-=======
-        .and_then(move |(group_pub_key, encrypted_group_key, member_info)| {
->>>>>>> 7ac8904a
             requests::group_create::group_create(
                 &auth,
                 //user_master_pub_key,
@@ -555,14 +515,10 @@
                 encrypted_group_key,
                 group_pub_key,
                 auth.account_id(),
-<<<<<<< HEAD
                 owner,
                 admins,
                 members,
                 user_info,
-=======
-                member_info,
->>>>>>> 7ac8904a
                 needs_rotation,
             )
         })
