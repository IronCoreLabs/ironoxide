//! User operation requests.
//! Types and functions defined here should remain private to `user_api`

use crate::{
    crypto::aes::EncryptedMasterKey,
    internal::{
        self,
        rest::{
            self,
            json::{Base64Standard, PublicKey},
            Authorization, IronCoreRequest,
        },
        user_api::{DeviceName, UserId},
        IronOxideErr, Jwt, RequestAuth, RequestErrorCode,
    },
};
use chrono::Utc;
use futures3::compat::Future01CompatExt;
use std::convert::TryFrom;

use crate::internal::auth_v2::AuthV2Builder;
#[derive(Serialize, Deserialize, PartialEq, Debug)]
pub struct EncryptedPrivateKey(#[serde(with = "Base64Standard")] pub Vec<u8>);

#[derive(Serialize, Deserialize, PartialEq, Debug)]
pub struct AugmentationFactor(#[serde(with = "Base64Standard")] pub Vec<u8>);

impl From<internal::AugmentationFactor> for AugmentationFactor {
    fn from(af: internal::AugmentationFactor) -> Self {
        AugmentationFactor(af.as_bytes().to_vec())
    }
}

impl From<EncryptedMasterKey> for EncryptedPrivateKey {
    fn from(enc_master_key: EncryptedMasterKey) -> Self {
        EncryptedPrivateKey(enc_master_key.bytes().to_vec())
    }
}

impl From<EncryptedPrivateKey> for internal::user_api::EncryptedPrivateKey {
    fn from(resp_encrypt_priv_key: EncryptedPrivateKey) -> Self {
        internal::user_api::EncryptedPrivateKey(resp_encrypt_priv_key.0)
    }
}

impl TryFrom<EncryptedPrivateKey> for EncryptedMasterKey {
    type Error = IronOxideErr;

    fn try_from(value: EncryptedPrivateKey) -> Result<Self, Self::Error> {
        EncryptedMasterKey::new_from_slice(&value.0)
    }
}

pub mod user_verify {
    use crate::internal::user_api::UserResult;
    use std::convert::TryInto;

    use super::*;

    #[derive(Deserialize, PartialEq, Debug)]
    #[serde(rename_all = "camelCase")]
    pub struct UserVerifyResponse {
        pub(crate) id: String,
        status: usize,
        pub(crate) segment_id: usize,
        pub(crate) user_private_key: EncryptedPrivateKey,
        pub(crate) user_master_public_key: PublicKey,
        pub(crate) needs_rotation: bool,
    }

    pub async fn user_verify<'a>(
        jwt: &'a Jwt,
        request: &'a IronCoreRequest<'static>,
    ) -> Result<Option<UserVerifyResponse>, IronOxideErr> {
        request
            .get_with_empty_result_jwt_auth(
                "users/verify?returnKeys=true",
                RequestErrorCode::UserVerify,
                &Authorization::JwtAuth(jwt),
            )
            .compat()
            .await
    }

    impl TryFrom<UserVerifyResponse> for UserResult {
        type Error = IronOxideErr;

        fn try_from(body: UserVerifyResponse) -> Result<Self, Self::Error> {
            Ok(UserResult {
                account_id: body.id.try_into()?,
                segment_id: body.segment_id,
                user_public_key: body.user_master_public_key.try_into()?,
                needs_rotation: body.needs_rotation,
            })
        }
    }

    #[cfg(test)]
    mod test {
        use super::*;
        use crate::internal;
        use galvanic_assert::matchers::*;
        use recrypt::prelude::*;

        #[test]
        fn user_verify_resp_to_result() -> Result<(), IronOxideErr> {
            let r = recrypt::api::Recrypt::new();
            let (_, r_pub) = r.generate_key_pair()?;

            // private key doesn't go through any validation as we don't return it in the Result
            let priv_key: EncryptedPrivateKey = EncryptedPrivateKey(vec![1u8; 60]);
            let pub_key: PublicKey = r_pub.into();

            let t_account_id: UserId = UserId::unsafe_from_string("valid_user_id".to_string());
            let t_segment_id: usize = 200;
            let t_user_public_key: internal::PublicKey = r_pub.into();
            let t_needs_rotation = true;

            let resp = UserVerifyResponse {
                id: t_account_id.id().to_string(),
                status: 100,
                segment_id: t_segment_id,
                user_private_key: priv_key,
                user_master_public_key: pub_key,
                needs_rotation: t_needs_rotation,
            };
            let result: UserResult = resp.try_into().unwrap();

            assert_that!(
                &result,
                has_structure!(UserResult {
                    account_id: eq(t_account_id.clone()),
                    segment_id: eq(t_segment_id),
                    user_public_key: eq(t_user_public_key.clone()),
                    needs_rotation: eq(t_needs_rotation)
                })
            );
            Ok(())
        }
    }
}

pub mod user_get {
    use super::*;

    #[derive(Deserialize, PartialEq, Debug)]
    #[serde(rename_all = "camelCase")]
    pub struct CurrentUserResponse {
        pub(in crate::internal) current_key_id: u64,
        pub(in crate::internal) id: String,
        pub(in crate::internal) status: usize,
        pub(in crate::internal) segment_id: usize,
        pub(in crate::internal) user_master_public_key: PublicKey,
        pub(in crate::internal) user_private_key: EncryptedPrivateKey,
        pub(in crate::internal) needs_rotation: bool,
        pub(in crate::internal) groups_needing_rotation: Vec<String>,
    }

    pub async fn get_curr_user(auth: &RequestAuth) -> Result<CurrentUserResponse, IronOxideErr> {
        auth.request
            .get(
                "users/current",
                RequestErrorCode::UserGetCurrent,
                AuthV2Builder::new(&auth, Utc::now()),
            )
            .compat()
            .await
    }
}

/// PUT /users/{userId}/keys/{userKeyId}
pub mod user_update_private_key {
    use super::*;
    use crate::internal::user_api::UserUpdatePrivateKeyResult;

    #[derive(Serialize, Debug)]
    #[serde(rename_all = "camelCase")]
    pub struct UserUpdatePrivateKey {
        user_private_key: EncryptedPrivateKey,
        augmentation_factor: AugmentationFactor,
    }

    #[derive(Deserialize, PartialEq, Debug)]
    #[serde(rename_all = "camelCase")]
    pub struct UserUpdatePrivateKeyResponse {
        current_key_id: u64,
        user_private_key: EncryptedPrivateKey,
        needs_rotation: bool,
    }

    impl From<UserUpdatePrivateKeyResponse> for UserUpdatePrivateKeyResult {
        fn from(resp: UserUpdatePrivateKeyResponse) -> Self {
            // don't expose the current_key_id to the outside world until we need to
            UserUpdatePrivateKeyResult {
                user_master_private_key: resp.user_private_key.into(),
                needs_rotation: resp.needs_rotation,
            }
        }
    }

    pub async fn update_private_key(
        auth: &RequestAuth,
        user_id: UserId,
        user_key_id: u64,
        new_encrypted_private_key: EncryptedPrivateKey,
        augmenting_key: AugmentationFactor,
    ) -> Result<UserUpdatePrivateKeyResponse, IronOxideErr> {
        auth.request
            .put(
                &format!(
                    "users/{}/keys/{}",
                    rest::url_encode(user_id.id()),
                    user_key_id
                ),
                &UserUpdatePrivateKey {
                    user_private_key: new_encrypted_private_key,
                    augmentation_factor: augmenting_key,
                },
                RequestErrorCode::UserKeyUpdate,
                AuthV2Builder::new(&auth, Utc::now()),
            )
            .compat()
            .await
    }
}

pub mod user_create {
    use crate::internal::{user_api::UserCreateResult, TryInto};

    use super::*;

    #[derive(Deserialize, PartialEq, Debug)]
    #[serde(rename_all = "camelCase")]
    pub struct UserCreateResponse {
        id: String,
        status: usize,
        segment_id: usize,
        pub user_private_key: EncryptedPrivateKey,
        pub user_master_public_key: PublicKey,
        needs_rotation: bool,
    }

    #[derive(Serialize, Debug)]
    #[serde(rename_all = "camelCase")]
    struct UserCreateReq {
        user_public_key: PublicKey,
        user_private_key: EncryptedPrivateKey,
        needs_rotation: bool,
    }

    pub async fn user_create(
        jwt: &Jwt,
        user_public_key: PublicKey,
        encrypted_user_private_key: EncryptedPrivateKey,
        needs_rotation: bool,
        request: IronCoreRequest<'_>,
    ) -> Result<UserCreateResponse, IronOxideErr> {
        let req_body = UserCreateReq {
            user_private_key: encrypted_user_private_key,
            user_public_key,
            needs_rotation,
        };
        request
            .post_jwt_auth(
                "users",
                &req_body,
                RequestErrorCode::UserCreate,
                &Authorization::JwtAuth(jwt),
            )
            .compat()
            .await
    }
    impl TryFrom<UserCreateResponse> for UserCreateResult {
        type Error = IronOxideErr;

        fn try_from(resp: UserCreateResponse) -> Result<Self, Self::Error> {
            Ok(UserCreateResult {
                user_public_key: resp.user_master_public_key.try_into()?,
                needs_rotation: resp.needs_rotation,
            })
        }
    }
}

pub mod user_key_list {
    use super::*;

    #[derive(Deserialize)]
    #[serde(rename_all = "camelCase")]
    pub struct UserPublicKey {
        pub id: String,
        pub user_master_public_key: crate::internal::rest::json::PublicKey,
    }
    #[derive(Deserialize)]
    pub struct UserKeyListResponse {
        pub(crate) result: Vec<UserPublicKey>,
    }

    pub async fn user_key_list_request(
        auth: &RequestAuth,
        users: &Vec<UserId>,
    ) -> Result<UserKeyListResponse, IronOxideErr> {
        let user_ids: Vec<&str> = users.iter().map(|user| user.id()).collect();
        if user_ids.len() != 0 {
            auth.request
                .get_with_query_params(
                    "users".into(),
                    &vec![("id".into(), rest::url_encode(&user_ids.join(",")))],
                    RequestErrorCode::UserKeyList,
                    AuthV2Builder::new(&auth, Utc::now()),
                )
                .compat()
                .await
        } else {
<<<<<<< HEAD
            Either::B(ok(UserKeyListResponse { result: vec![] }))
=======
            Ok(UserKeyListResponse { result: Vec::new() })
>>>>>>> 4a2f06b8
        }
    }
}

pub mod device_add {
    use crate::internal::{
        rest::json::TransformKey,
        user_api::{requests::PublicKey, DeviceAdd, DeviceId},
        Jwt,
    };

    use super::*;

    #[derive(Serialize, Debug)]
    #[serde(rename_all = "camelCase")]
    pub struct DeviceAddReq {
        pub timestamp: u64,
        pub device: Device,
        #[serde(with = "Base64Standard")]
        pub signature: Vec<u8>,
        pub user_public_key: PublicKey,
    }

    #[derive(Serialize, Debug)]
    #[serde(rename_all = "camelCase")]
    pub struct Device {
        pub transform_key: TransformKey,
        pub name: Option<DeviceName>,
    }

    #[derive(Deserialize, Debug)]
    #[serde(rename_all = "camelCase")]
    pub struct DeviceAddResponse {
        #[serde(rename = "id")]
        pub device_id: DeviceId,
        pub device_public_key: PublicKey,
    }

    pub async fn user_device_add(
        jwt: &Jwt,
        device_add: &DeviceAdd,
        name: &Option<DeviceName>,
        request: &IronCoreRequest<'_>,
    ) -> Result<DeviceAddResponse, IronOxideErr> {
        let req_body: DeviceAddReq = DeviceAddReq {
            timestamp: device_add.signature_ts.timestamp_millis() as u64,
            user_public_key: device_add.user_public_key.clone().into(),
            signature: device_add.signature.clone().into(),
            device: Device {
                transform_key: device_add.transform_key.clone().into(),
                name: name.clone(),
            },
        };
        request
            .post_jwt_auth(
                "users/devices",
                &req_body,
                RequestErrorCode::UserDeviceAdd,
                &Authorization::JwtAuth(jwt),
            )
            .compat()
            .await
    }
}

pub mod device_list {
    use chrono::{DateTime, Utc};

    use crate::internal::user_api::{DeviceId, DeviceName, UserDevice};

    use super::*;

    #[derive(Deserialize, PartialEq, Debug)]
    #[serde(rename_all = "camelCase")]
    pub struct DeviceListItem {
        #[serde(rename = "id")]
        device_id: DeviceId,
        name: Option<DeviceName>,
        created: DateTime<Utc>,
        updated: DateTime<Utc>,
        is_current_device: bool,
    }

    #[derive(Deserialize, PartialEq, Debug)]
    pub struct DeviceListResponse {
        pub(in crate::internal) result: Vec<DeviceListItem>,
    }

    pub async fn device_list(auth: &RequestAuth) -> Result<DeviceListResponse, IronOxideErr> {
        auth.request
            .get(
                &format!("users/{}/devices", rest::url_encode(&auth.account_id().0)),
                RequestErrorCode::UserDeviceList,
                AuthV2Builder::new(&auth, Utc::now()),
            )
            .compat()
            .await
    }

    impl From<DeviceListItem> for UserDevice {
        fn from(resp: DeviceListItem) -> Self {
            UserDevice {
                id: resp.device_id,
                name: resp.name,
                created: resp.created,
                last_updated: resp.updated,
                is_current_device: resp.is_current_device,
            }
        }
    }
}

pub mod device_delete {
    use super::*;
    use crate::{internal::user_api::DeviceId, IronOxideErr};

    #[derive(Deserialize)]
    pub struct DeviceDeleteResponse {
        pub(crate) id: DeviceId,
    }

    pub async fn device_delete(
        auth: &RequestAuth,
        device_id: &DeviceId,
    ) -> Result<DeviceDeleteResponse, IronOxideErr> {
        auth.request
            .delete_with_no_body(
                &format!(
                    "users/{}/devices/{}",
                    rest::url_encode(&auth.account_id().0),
                    device_id.0
                ),
                RequestErrorCode::UserDeviceDelete,
                AuthV2Builder::new(&auth, Utc::now()),
            )
            .compat()
            .await
    }

    pub async fn device_delete_current(
        auth: &RequestAuth,
    ) -> Result<DeviceDeleteResponse, IronOxideErr> {
        auth.request
            .delete_with_no_body(
                &format!(
                    "users/{}/devices/current",
                    rest::url_encode(&auth.account_id().0)
                ),
                RequestErrorCode::UserDeviceDelete,
                AuthV2Builder::new(&auth, Utc::now()),
            )
            .compat()
            .await
    }
}<|MERGE_RESOLUTION|>--- conflicted
+++ resolved
@@ -312,11 +312,7 @@
                 .compat()
                 .await
         } else {
-<<<<<<< HEAD
-            Either::B(ok(UserKeyListResponse { result: vec![] }))
-=======
-            Ok(UserKeyListResponse { result: Vec::new() })
->>>>>>> 4a2f06b8
+            Ok(UserKeyListResponse { result: vec![] })
         }
     }
 }
