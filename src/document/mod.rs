pub use crate::internal::document_api::{
    AssociationType, DocAccessEditErr, DocumentAccessResult, DocumentDecryptResult,
    DocumentEncryptResult, DocumentListMeta, DocumentListResult, DocumentMetadataResult,
    UserOrGroup, VisibleGroup, VisibleUser,
};
use crate::{
    internal::{
        document_api::{self, DocumentId, DocumentName},
        group_api::GroupId,
        user_api::UserId,
    },
    policy::*,
    Result,
};
use itertools::{Either, EitherOrBoth, Itertools};

/// Advanced document operations
pub mod advanced;

/// Optional parameters that can be provided when encrypting a new document.
#[derive(Debug, PartialEq, Clone)]
pub struct DocumentEncryptOpts {
    id: Option<DocumentId>,
    name: Option<DocumentName>,
    // at least one user/group must be included either explicitly or via a policy
    grants: EitherOrBoth<ExplicitGrant, PolicyGrant>,
}
#[derive(Debug, PartialEq, Clone)]

/// Explicit users/groups that should have access to decrypt a document.
pub struct ExplicitGrant {
    grant_to_author: bool,
    grants: Vec<UserOrGroup>,
}

impl ExplicitGrant {
    /// `grant_to_author` - true if the calling user should have access to decrypt the document
    /// `grants` - other UserOrGroups that should have access to the document
    pub fn new(grant_to_author: bool, grants: &[UserOrGroup]) -> ExplicitGrant {
        ExplicitGrant {
            grant_to_author,
            grants: grants.to_vec(),
        }
    }
}

impl DocumentEncryptOpts {
    pub fn new(
        id: Option<DocumentId>,
        name: Option<DocumentName>,
        grants: EitherOrBoth<ExplicitGrant, PolicyGrant>,
    ) -> DocumentEncryptOpts {
        DocumentEncryptOpts { grants, name, id }
    }
    pub fn with_explicit_grants(
        id: Option<DocumentId>,
        name: Option<DocumentName>,
        grant_to_author: bool,
        grants: Vec<UserOrGroup>,
    ) -> DocumentEncryptOpts {
        DocumentEncryptOpts {
            id,
            name,
            grants: EitherOrBoth::Left(ExplicitGrant {
                grants,
                grant_to_author,
            }),
        }
    }

    pub fn with_policy_grants(
        id: Option<DocumentId>,
        name: Option<DocumentName>,
        policy: PolicyGrant,
    ) -> DocumentEncryptOpts {
        DocumentEncryptOpts {
            id,
            name,
            grants: EitherOrBoth::Right(policy),
        }
    }
}

impl Default for DocumentEncryptOpts {
    /// default to only sharing with the creator of the document
    fn default() -> Self {
        DocumentEncryptOpts::with_explicit_grants(None, None, true, vec![])
    }
}

#[async_trait]
pub trait DocumentOps {
    /// List all of the documents that the current user is able to decrypt.
    ///
    /// # Returns
    /// `DocumentListResult` struct with vec of metadata about each document the user can decrypt.
    async fn document_list(&self) -> Result<DocumentListResult>;

    /// Get the metadata for a specific document given its ID.
    ///
    /// # Arguments
    /// - `id` - Unique ID of the document to retrieve
    ///
    /// # Returns
    /// `DocumentMetadataResult` with details about the requested document.
    async fn document_get_metadata(&self, id: &DocumentId) -> Result<DocumentMetadataResult>;

    /// Attempt to parse the document ID out of an encrypted document.
    ///
    /// # Arguments
    /// - `encrypted_document` - Encrypted document bytes
    ///
    /// # Returns
    /// `Result<DocumentId>` Fails if provided encrypted document has no header, otherwise returns extracted ID.
    fn document_get_id_from_bytes(&self, encrypted_document: &[u8]) -> Result<DocumentId>;

    /// Encrypt the provided document bytes.
    ///
    /// # Arguments
    /// - `document_data` - Bytes of the document to encrypt
    /// - `encrypt_opts` - Optional document encrypt parameters. Includes
    ///       `id` - Unique ID to use for the document. Document ID will be stored unencrypted and must be unique per segment.
    ///       `name` - Non-unique name to use in the document. Document name will **not** be encrypted.
    ///       `grant_to_author` - Flag determining whether to encrypt to the calling user or not. If set to false at least one value must be present in the `grant` list.
    ///       `grants` - List of users/groups to grant access to this document once encrypted
    async fn document_encrypt(
        &self,
        document_data: &[u8],
        encrypt_opts: &DocumentEncryptOpts,
    ) -> Result<DocumentEncryptResult>;

    /// Update the encrypted content of an existing document. Persists any existing access to other users and groups.
    ///
    /// # Arguments
    /// - `id` - ID of document to update.
    /// - `new_document_data` - Updated document content to encrypt.
    async fn document_update_bytes(
        &self,
        id: &DocumentId,
        new_document_data: &[u8],
    ) -> Result<DocumentEncryptResult>;

    /// Decrypts the provided encrypted document and returns details about the document as well as its decrypted bytes.
    ///
    /// # Arguments
    /// - `encrypted_document` - Bytes of encrypted document. Should be the same bytes returned from `document_encrypt`.
    ///
    /// # Returns
    /// `Result<DocumentDecryptResult>` Includes metadata about the provided document as well as the decrypted document bytes.
    async fn document_decrypt(&self, encrypted_document: &[u8]) -> Result<DocumentDecryptResult>;

    /// Update a document name to a new value or clear its value.
    ///
    /// # Arguments
    /// - `id` - ID of the document to update
    /// - `name` - New name for the document. Provide a Some to update to a new name and a None to clear the name field.
    ///
    /// # Returns
    /// `Result<DocumentMetadataResult>` Metadata about the document that was updated.
    async fn document_update_name(
        &self,
        id: &DocumentId,
        name: Option<&DocumentName>,
    ) -> Result<DocumentMetadataResult>;

    /// Grant access to a document. Recipients of document access can be either users or groups.
    ///
    /// # Arguments
    /// `document_id` - id of the document whose access is is being modified
    /// `grant_list` - list of grants. Elements represent either a user or a group.
    ///
    /// # Returns
    /// Outer result indicates that the request failed either on the client or that the server rejected
    /// the whole request. If the outer result is `Ok` then each individual grant to a user/group
    /// either succeeded or failed.
    async fn document_grant_access(
        &self,
        document_id: &DocumentId,
        grant_list: &Vec<UserOrGroup>,
    ) -> Result<DocumentAccessResult>;

    /// Revoke access from a document. Revocation of document access can be either users or groups.
    ///
    /// # Arguments
    /// `document_id` - id of the document whose access is is being modified
    /// `revoke_list` - List of revokes. Elements represent either a user or a group.
    ///
    /// # Returns
    /// Outer result indicates that the request failed either on the client or that the server rejected
    /// the whole request. If the outer result is `Ok` then each individual revoke from a user/group
    /// either succeeded or failed.
    async fn document_revoke_access(
        &self,
        document_id: &DocumentId,
        revoke_list: &Vec<UserOrGroup>,
    ) -> Result<DocumentAccessResult>;
}

#[async_trait]
impl DocumentOps for crate::IronOxide {
    async fn document_list(&self) -> Result<DocumentListResult> {
        document_api::document_list(self.device.auth()).await
    }

    async fn document_get_metadata(&self, id: &DocumentId) -> Result<DocumentMetadataResult> {
        document_api::document_get_metadata(self.device.auth(), id).await
    }

    fn document_get_id_from_bytes(&self, encrypted_document: &[u8]) -> Result<DocumentId> {
        document_api::get_id_from_bytes(encrypted_document)
    }

    async fn document_encrypt(
        &self,
        document_data: &[u8],
        encrypt_opts: &DocumentEncryptOpts,
    ) -> Result<DocumentEncryptResult> {
        let encrypt_opts = encrypt_opts.clone();

        let (explicit_users, explicit_groups, grant_to_author, policy_grants) =
            match encrypt_opts.grants {
                EitherOrBoth::Left(explicit_grants) => {
                    let (users, groups) = partition_user_or_group(&explicit_grants.grants);
                    (users, groups, explicit_grants.grant_to_author, None)
                }
                EitherOrBoth::Right(policy_grant) => (vec![], vec![], false, Some(policy_grant)),
                EitherOrBoth::Both(explicit_grants, policy_grant) => {
                    let (users, groups) = partition_user_or_group(&explicit_grants.grants);
                    (
                        users,
                        groups,
                        explicit_grants.grant_to_author,
                        Some(policy_grant),
                    )
                }
            };

<<<<<<< HEAD
        document_api::encrypt_document(
            self.device.auth(),
            &self.recrypt,
            &self.user_master_pub_key,
            &self.rng,
            document_data,
            encrypt_opts.id,
            encrypt_opts.name,
            grant_to_author,
            &explicit_users,
            &explicit_groups,
            policy_grants.as_ref(),
        )
        .await
=======
        let id = encrypt_opts.id;
        let name = encrypt_opts.name;
        self.runtime.enter(|| {
            futures::executor::block_on(document_api::encrypt_document(
                self.device.auth(),
                &self.config,
                &self.recrypt,
                &self.user_master_pub_key,
                &self.rng,
                document_data,
                id,
                name,
                grant_to_author,
                &explicit_users,
                &explicit_groups,
                policy_grants.as_ref(),
                &self.policy_eval_cache,
            ))
        })
>>>>>>> 5bd83986
    }

    async fn document_update_bytes(
        &self,
        id: &DocumentId,
        new_document_data: &[u8],
    ) -> Result<DocumentEncryptResult> {
        document_api::document_update_bytes(
            self.device.auth(),
            &self.recrypt,
            self.device.device_private_key(),
            &self.rng,
            id,
            &new_document_data,
        )
        .await
    }

    async fn document_decrypt(&self, encrypted_document: &[u8]) -> Result<DocumentDecryptResult> {
        document_api::decrypt_document(
            self.device.auth(),
            &self.recrypt,
            self.device.device_private_key(),
            encrypted_document,
        )
        .await
    }

    async fn document_update_name(
        &self,
        id: &DocumentId,
        name: Option<&DocumentName>,
    ) -> Result<DocumentMetadataResult> {
        document_api::update_document_name(self.device.auth(), id, name).await
    }

    async fn document_grant_access(
        &self,
        id: &DocumentId,
        grant_list: &Vec<UserOrGroup>,
    ) -> Result<DocumentAccessResult> {
        let (users, groups) = partition_user_or_group(grant_list);

        document_api::document_grant_access(
            self.device.auth(),
            &self.recrypt,
            id,
            &self.user_master_pub_key,
            &self.device.device_private_key(),
            &users,
            &groups,
        )
        .await
    }

    async fn document_revoke_access(
        &self,
        id: &DocumentId,
        revoke_list: &Vec<UserOrGroup>,
    ) -> Result<DocumentAccessResult> {
        document_api::document_revoke_access(self.device.auth(), id, revoke_list).await
    }
}

fn partition_user_or_group(uog_slice: &[UserOrGroup]) -> (Vec<UserId>, Vec<GroupId>) {
    uog_slice
        .into_iter()
        .partition_map(|access_grant| match access_grant {
            UserOrGroup::User { id } => Either::Left(id.clone()),
            UserOrGroup::Group { id } => Either::Right(id.clone()),
        })
}<|MERGE_RESOLUTION|>--- conflicted
+++ resolved
@@ -235,9 +235,9 @@
                 }
             };
 
-<<<<<<< HEAD
         document_api::encrypt_document(
             self.device.auth(),
+            &self.config,
             &self.recrypt,
             &self.user_master_pub_key,
             &self.rng,
@@ -248,29 +248,9 @@
             &explicit_users,
             &explicit_groups,
             policy_grants.as_ref(),
+            &self.policy_eval_cache,
         )
         .await
-=======
-        let id = encrypt_opts.id;
-        let name = encrypt_opts.name;
-        self.runtime.enter(|| {
-            futures::executor::block_on(document_api::encrypt_document(
-                self.device.auth(),
-                &self.config,
-                &self.recrypt,
-                &self.user_master_pub_key,
-                &self.rng,
-                document_data,
-                id,
-                name,
-                grant_to_author,
-                &explicit_users,
-                &explicit_groups,
-                policy_grants.as_ref(),
-                &self.policy_eval_cache,
-            ))
-        })
->>>>>>> 5bd83986
     }
 
     async fn document_update_bytes(
