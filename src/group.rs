--- conflicted
+++ resolved
@@ -21,11 +21,8 @@
     // false - creating user will not be added to the group's membership
     add_as_admin: bool,
     add_as_member: bool,
-<<<<<<< HEAD
     owner: Option<UserId>,
     admins: Vec<UserId>,
-=======
->>>>>>> 7ac8904a
     // list of users to add as members to the group.
     // note: even if `add_as_member` is false, the calling user will be added as a member if they are in this list.
     members: Vec<UserId>,
@@ -44,7 +41,6 @@
     ///     - `true` - The creating user will be added as an admin of the group.
     ///     - `false` - The creating user will not be an admin of the group.
     /// - `add_as_member`
-<<<<<<< HEAD
     ///     - `true` - The creating user will be added as a member of the group.
     ///     - `false` - The creating user will not be a member of the group.
     /// - `owner`
@@ -52,12 +48,6 @@
     ///     - `None` - The creating user will be the owner of the group.
     /// - `admins` - List of users to be added as admins of the group.
     /// - `members` - List of users to be added as members of the group.
-=======
-    ///     - `true` - The creating user should be added as a member (in addition to being a group admin)
-    ///     - `false` - The creating user will not be a member of the group, but will still be an admin.
-    /// - `members` - List of users to be added as members of the group.
-    ///               Note: even if `add_as_member` is false, the calling user will be added as a member if they are in this list.
->>>>>>> 7ac8904a
     /// - `needs_rotation`
     ///     - true - group's private key will be marked for rotation
     ///     - false (default) - group's private key will not be marked for rotation
@@ -66,11 +56,8 @@
         name: Option<GroupName>,
         add_as_admin: bool,
         add_as_member: bool,
-<<<<<<< HEAD
         owner: Option<UserId>,
         admins: Vec<UserId>,
-=======
->>>>>>> 7ac8904a
         members: Vec<UserId>,
         needs_rotation: bool,
     ) -> GroupCreateOpts {
@@ -79,11 +66,8 @@
             name,
             add_as_admin,
             add_as_member,
-<<<<<<< HEAD
             owner,
             admins,
-=======
->>>>>>> 7ac8904a
             members,
             needs_rotation,
         }
@@ -100,7 +84,10 @@
         GroupCreateOpts::new(
             self.id,
             self.name,
+            self.add_as_admin,
             self.add_as_member,
+            self.owner,
+            self.admins,
             standardized_members,
             self.needs_rotation,
         )
@@ -109,13 +96,8 @@
 
 impl Default for GroupCreateOpts {
     fn default() -> Self {
-<<<<<<< HEAD
         // todo: docs
         GroupCreateOpts::new(None, None, true, true, None, Vec::new(), Vec::new(), false)
-=======
-        // membership is the default!
-        GroupCreateOpts::new(None, None, true, Vec::new(), false)
->>>>>>> 7ac8904a
     }
 }
 
@@ -225,53 +207,49 @@
         let GroupCreateOpts {
             id: maybe_id,
             name: maybe_name,
-<<<<<<< HEAD
-            add_as_admin,
-            add_as_member,
-            owner: maybe_owner,
-            mut admins,
-            mut members,
-=======
+            add_as_admin: _,
             add_as_member: _,
+            owner,
+            admins,
             members,
->>>>>>> 7ac8904a
             needs_rotation,
         } = opts.clone().standardize(self.device.auth().account_id());
 
-        if add_as_member {
-            members.push(self.device.auth().account_id().clone());
-        };
-
-        if add_as_admin {
-            admins.push(self.device.auth().account_id().clone());
-        };
+        // if add_as_member {
+        //     members.push(self.device.auth().account_id().clone());
+        // };
+
+        // if add_as_admin {
+        //     admins.push(self.device.auth().account_id().clone());
+        // };
 
         // concatenate the vectors of admin and member ids. duplicates will be removed later.
         let mut users = [&admins[..], &members[..]].concat();
-
-        let owner: Option<UserId>;
-        match maybe_owner.clone() {
-            Some(id) => {
-                // the owner must be in the list of admins
-                if !admins.contains(&id) {
-                    admins.push(id.clone());
-                }
-                if id == self.device.auth().account_id().clone() {
-                    //Todo: test this
-                    dbg!("Passed in self as owner");
-                    owner = None;
-                } else {
-                    users.push(id);
-                    owner = maybe_owner;
-                }
-            }
-            None => {
-                if !admins.contains(self.device.auth().account_id()) {
-                    admins.push(self.device.auth().account_id().clone());
-                }
-                owner = None;
-            }
-        };
+        //need to add owner still
+
+        // let owner: Option<UserId>;
+        // match maybe_owner.clone() {
+        //     Some(id) => {
+        //         // the owner must be in the list of admins
+        //         if !admins.contains(&id) {
+        //             admins.push(id.clone());
+        //         }
+        //         if id == self.device.auth().account_id().clone() {
+        //             //Todo: test this
+        //             dbg!("Passed in self as owner");
+        //             owner = None;
+        //         } else {
+        //             users.push(id);
+        //             owner = maybe_owner;
+        //         }
+        //     }
+        //     None => {
+        //         if !admins.contains(self.device.auth().account_id()) {
+        //             admins.push(self.device.auth().account_id().clone());
+        //         }
+        //         owner = None;
+        //     }
+        // };
 
         use std::{collections::HashSet, iter::FromIterator};
         let set: HashSet<UserId> = HashSet::from_iter(users);
@@ -283,14 +261,10 @@
             &self.user_master_pub_key,
             maybe_id,
             maybe_name,
-<<<<<<< HEAD
             &owner,
             &admins,
             &members,
             &users_to_lookup,
-=======
-            &members,
->>>>>>> 7ac8904a
             needs_rotation,
         ))
     }
