--- conflicted
+++ resolved
@@ -5,18 +5,6 @@
     - cron: "0 14 * * *" # Daily at 2pm UTC
 
 jobs:
-<<<<<<< HEAD
-  security-audit:
-    runs-on: ubuntu-22.04
-    steps:
-      - uses: actions/checkout@v3
-      - name: Run audit checker
-        uses: actions-rs/audit-check@v1
-        with:
-          token: ${{ secrets.GITHUB_TOKEN }}
-
-=======
->>>>>>> f57057b1
   test:
     runs-on: ubuntu-22.04
     steps:
