--- conflicted
+++ resolved
@@ -1,17 +1,13 @@
 # Changelog
 
 ## 0.27.0 (Unreleased)
-<<<<<<< HEAD
 - [[#249](https://github.com/IronCoreLabs/ironoxide/pull/249)] Remove `chrono` types in public API and replace with equivalent `time` types.
-=======
-
 - [[#248](https://github.com/IronCoreLabs/ironoxide/pull/248)]
   - Bump MSRV to 1.56.0
   - Update to recrypt 0.13
   - Update to rand 0.8
   - Update to rand_chacha 0.3
   - Update to ironcore-search-helpers 0.2
->>>>>>> 74deeff0
 
 ## 0.26.0
 
