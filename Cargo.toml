--- conflicted
+++ resolved
@@ -49,11 +49,8 @@
 double = "~0.2.4"
 criterion = "~0.3"
 tokio = { version = "~0.2.0", features = ["macros"] }
-<<<<<<< HEAD
 mut_static = "~5.0"
-=======
 anyhow = "~1.0.31"
->>>>>>> 441155a8
 
 [build-dependencies]
 protobuf-codegen-pure = "~2.14"
@@ -92,15 +89,14 @@
 lto = true
 
 [[example]]
-<<<<<<< HEAD
 name = "enc-search-sample"
 required-features = ["beta"]
-=======
+
+[[example]]
 name = "encrypting"
 
 [[example]]
 name = "decrypting"
->>>>>>> 441155a8
 
 [[bench]]
 name = "ironoxide_bench"
