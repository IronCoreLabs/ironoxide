[package]
name = "ironoxide"
version = "0.17.0"
authors = ["IronCore Labs <info@ironcorelabs.com>"]
readme = "README.md"
license = "AGPL-3.0-only"
repository = "https://github.com/IronCoreLabs/ironoxide"
documentation = "https://docs.rs/ironoxide"
categories = ["cryptography"]
keywords = ["cryptography", "proxy-re-encryption", "PRE", "ECC", "transform-encryption"]
description = "A pure-Rust SDK for accessing IronCore's privacy platform"
edition = "2018"

[dependencies]
async-trait = "0.1.21"
base64 = "~0.10"
base64-serde = "~0.3.1"
bytes = "~0.5"
serde = "~1.0"
serde_json = "~1.0"
publicsuffix = "~1.5.4"
serde_derive = "~1.0"
rand = "~0.6"
rand_chacha = "~0.1"
regex = "~1.3"
ring = { version= "~0.16", features = ["std"] }
<<<<<<< HEAD
recrypt = "^0.9.2"
url= "^2.1.0"
reqwest = {version="0.10.0-alpha.2", features = ["json"]}
=======
recrypt = "~0.9.2"
url= "~2.1.0"
reqwest = {version="~0.10.0", features = ["json"]}
tokio = {version="~0.2.6", features = ["rt-threaded"]}
>>>>>>> af556e41
hex = "~0.3"
itertools = "~0.8"
futures = "~0.3.1"
quick-error = "~1.2"
lazy_static = "~1.4"
chrono = { version = "~0.4", features = ["serde"] }
percent-encoding="~1.0"
log = "~0.4"
protobuf = {version = "~2.10", features = ["with-bytes"]}
vec1 = "~1.4.0"

[profile.dev]
opt-level = 2
debug = true

[profile.test]
opt-level = 2
debug = true

[profile.release]
opt-level = 3
debug = false
lto = true

[dev-dependencies]
frank_jwt = "~3.1.2"
galvanic-assert = "~0.8"
uuid = { version = "~0.7.2", features = ["serde", "v4"] }
double = "~0.2.4"
criterion = "~0.3"
tokio = "0.2.0-alpha.6"
tokio-test = "0.2.0-alpha.6"

[build-dependencies]
protobuf-codegen-pure = "~2.10"

[[bench]]
name = "ironoxide_bench"
harness = false
<|MERGE_RESOLUTION|>--- conflicted
+++ resolved
@@ -24,16 +24,9 @@
 rand_chacha = "~0.1"
 regex = "~1.3"
 ring = { version= "~0.16", features = ["std"] }
-<<<<<<< HEAD
-recrypt = "^0.9.2"
-url= "^2.1.0"
-reqwest = {version="0.10.0-alpha.2", features = ["json"]}
-=======
 recrypt = "~0.9.2"
 url= "~2.1.0"
 reqwest = {version="~0.10.0", features = ["json"]}
-tokio = {version="~0.2.6", features = ["rt-threaded"]}
->>>>>>> af556e41
 hex = "~0.3"
 itertools = "~0.8"
 futures = "~0.3.1"
@@ -64,8 +57,8 @@
 uuid = { version = "~0.7.2", features = ["serde", "v4"] }
 double = "~0.2.4"
 criterion = "~0.3"
-tokio = "0.2.0-alpha.6"
-tokio-test = "0.2.0-alpha.6"
+tokio = {version="~0.2.6", features = ["rt-threaded"]}
+tokio-test = "0.2.6"
 
 [build-dependencies]
 protobuf-codegen-pure = "~2.10"
