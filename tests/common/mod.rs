use ironoxide::{
    prelude::*,
    user::{UserCreateOpts, UserResult},
    InitAndRotationCheck,
};
use lazy_static::*;
use std::{convert::TryInto, default::Default};
use uuid::Uuid;

pub const USER_PASSWORD: &str = "foo";

#[derive(serde_derive::Deserialize)]
#[serde(rename_all = "camelCase")]
struct Config {
    project_id: usize,
    segment_id: String,
    identity_assertion_key_id: usize,
}

lazy_static! {
    pub static ref ENV: String = match std::env::var("IRONCORE_ENV") {
        Ok(url) => match url.to_lowercase().as_ref() {
            "dev" => "-dev",
            "stage" => "-stage",
            "prod" => "-prod",
            _ => "",
        },
        _ => "-prod",
    }
    .to_string();
    static ref KEYPATH: (String, std::path::PathBuf) = {
        let mut path = std::env::current_dir().unwrap();
        let filename = format!("iak{}.pem", *ENV);
        path.push("tests");
        path.push("testkeys");
        path.push(filename.clone());
        (filename, path)
    };
    static ref IRONCORE_CONFIG_PATH: (String, std::path::PathBuf) = {
        let mut path = std::env::current_dir().unwrap();
        let filename = format!("ironcore-config{}.json", *ENV);
        path.push("tests");
        path.push("testkeys");
        path.push(filename.clone());
        (filename, path)
    };
    static ref CONFIG: Config = {
        use std::{fs::File, io::Read};
        let mut file = File::open(IRONCORE_CONFIG_PATH.1.clone()).unwrap_or_else(|err| {
            panic!(
                "Failed to open config file ({}) with error '{}'",
                IRONCORE_CONFIG_PATH.0, err
            )
        });
        let mut json_config = String::new();
        file.read_to_string(&mut json_config).unwrap_or_else(|err| {
            panic!(
                "Failed to read config file ({}) with error '{}'",
                IRONCORE_CONFIG_PATH.0, err
            )
        });
        serde_json::from_str(&json_config).unwrap_or_else(|err| {
            panic!(
                "Failed to deserialize config file ({}) with error '{}'",
                IRONCORE_CONFIG_PATH.0, err
            )
        })
    };
}

pub fn gen_jwt(account_id: Option<&str>) -> (String, String) {
    use std::time::{SystemTime, UNIX_EPOCH};
    let start = SystemTime::now();
    let iat_seconds = start
        .duration_since(UNIX_EPOCH)
        .expect("Time before epoch? Something's wrong.")
        .as_secs();
    let jwt_header = serde_json::json!({});
    let default_account_id = Uuid::new_v4().to_string();
    let sub = account_id.unwrap_or(&default_account_id);
    let jwt_payload = serde_json::json!({
        "pid" : CONFIG.project_id,
        "sid" : CONFIG.segment_id,
        "kid" : CONFIG.identity_assertion_key_id,
        "iat" : iat_seconds,
        "exp" : iat_seconds + 120,
        "sub" : sub
    });
    let jwt = frank_jwt::encode(
        jwt_header,
        &KEYPATH.1.to_path_buf(),
        &jwt_payload,
        frank_jwt::Algorithm::ES256,
    )
    .expect(
        &format!("Error with {}: You don't appear to have the proper service private key to sign the test JWT.", KEYPATH.0)
    );
    (jwt, sub.to_string())
}

/// This function is similar to init_sdk_get_user, but is more streamlined
/// by not discarding InitAndRotationCheck, not calling user_verify for each
/// user_create, and not manually unwrapping/re-wrapping the DeviceContext.
/// The intent is that this will be used in most of the tests, as those extra
/// verifications are not the goal of most tests. It also returns a result to give
/// nice error handling with `?` in the tests.
#[allow(dead_code)]
pub async fn initialize_sdk() -> Result<IronOxide, IronOxideErr> {
    let account_id: UserId = create_id_all_classes("").try_into()?;
    IronOxide::user_create(
        &gen_jwt(Some(account_id.id())).0,
        USER_PASSWORD,
        &UserCreateOpts::new(false),
    )
    .await?;
    let device = IronOxide::generate_new_device(
        &gen_jwt(Some(account_id.id())).0,
        USER_PASSWORD,
        &Default::default(),
<<<<<<< HEAD
    )
    .await?;
    ironoxide::initialize(&device).await
=======
    )?;
    ironoxide::initialize(&device.into())
>>>>>>> 78cf22d1
}

#[allow(dead_code)]
pub async fn init_sdk_get_user() -> (UserId, IronOxide) {
    let (u, init_check) = init_sdk_get_init_result(false).await;
    (u, init_check.discard_check())
}

#[allow(dead_code)]
pub async fn init_sdk_get_init_result(
    user_needs_rotation: bool,
) -> (UserId, InitAndRotationCheck<IronOxide>) {
    let account_id: UserId = create_id_all_classes("").try_into().unwrap();
    IronOxide::user_create(
        &gen_jwt(Some(account_id.id())).0,
        USER_PASSWORD,
        &UserCreateOpts::new(user_needs_rotation),
    )
    .await
    .unwrap();

    let verify_resp = IronOxide::user_verify(&gen_jwt(Some(account_id.id())).0)
        .await
        .unwrap()
        .unwrap();
    assert_eq!(&account_id, verify_resp.account_id());

    let device = IronOxide::generate_new_device(
        &gen_jwt(Some(account_id.id())).0,
        USER_PASSWORD,
        &Default::default(),
    )
    .await
    .unwrap();

    //Manually unwrap all of these types and rewrap them just to prove that we can construct the DeviceContext
    //from its raw parts as part of the exposed SDK

    let users_account_id = device.account_id().id();
    let users_segment_id = device.segment_id();
    let users_device_private_key_bytes = &device.device_private_key().as_bytes()[..];
    let users_signing_keys_bytes = &device.signing_private_key().as_bytes()[..];

    let device_init = DeviceContext::new(
        users_account_id.try_into().unwrap(),
        users_segment_id,
        users_device_private_key_bytes.try_into().unwrap(),
        users_signing_keys_bytes.try_into().unwrap(),
    );
    (
        account_id,
        ironoxide::initialize_check_rotation(&device_init)
            .await
            .unwrap(),
    )
}

#[allow(dead_code)]
pub async fn create_second_user() -> UserResult {
    let (jwt, _) = gen_jwt(Some(&create_id_all_classes("")));
    let create_result = IronOxide::user_create(&jwt, USER_PASSWORD, &Default::default()).await;
    assert!(create_result.is_ok());

    let verify_result = IronOxide::user_verify(&jwt).await;
    assert!(verify_result.is_ok());
    verify_result.unwrap().unwrap()
}

pub fn create_id_all_classes(prefix: &str) -> String {
    format!(
        "{}{}{}",
        prefix,
        "abcABC012_.$#|@/:;=+'-",
        Uuid::new_v4().to_string()
    )
}

#[allow(dead_code)]
// Use this test to print out a JWT and UUID if you need it
fn non_test_print_jwt() {
    dbg!(gen_jwt(None));
}<|MERGE_RESOLUTION|>--- conflicted
+++ resolved
@@ -117,14 +117,9 @@
         &gen_jwt(Some(account_id.id())).0,
         USER_PASSWORD,
         &Default::default(),
-<<<<<<< HEAD
     )
     .await?;
-    ironoxide::initialize(&device).await
-=======
-    )?;
-    ironoxide::initialize(&device.into())
->>>>>>> 78cf22d1
+    ironoxide::initialize(&device.into()).await
 }
 
 #[allow(dead_code)]
