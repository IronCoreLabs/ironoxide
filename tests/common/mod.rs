<<<<<<< HEAD
use ironoxide::{prelude::*, user::UserVerifyResult};
use lazy_static::*;
use std::{convert::TryInto, default::Default};
use uuid::Uuid;

#[derive(serde::Deserialize)]
#[serde(rename_all = "camelCase")]
struct Config {
=======
use ironoxide::{
    prelude::*,
    user::{UserCreateOpts, UserResult},
    InitAndRotationCheck, IronOxide,
};
use std::{convert::TryInto, default::Default};
use uuid::Uuid;

pub const USER_PASSWORD: &str = "foo";

pub fn gen_jwt(
>>>>>>> eb6b7e7c
    project_id: usize,
    segment_id: String,
    identity_assertion_key_id: usize,
}

lazy_static! {
    static ref KEYPATH: std::path::PathBuf = {
        let mut path = std::env::current_dir().unwrap();
        path.push("tests");
        path.push("testkeys");
        path.push("test.pem");
        path
    };
    static ref IRONCORE_CONFIG_PATH: std::path::PathBuf = {
        let mut path = std::env::current_dir().unwrap();
        path.push("tests");
        path.push("testkeys");
        path.push("ironcore-config.json");
        path
    };
    static ref CONFIG: Config = {
        use std::io::Read;
        let mut file: std::fs::File = std::fs::File::open(IRONCORE_CONFIG_PATH.clone()).unwrap();
        let mut json_config: String = String::new();
        file.read_to_string(&mut json_config).unwrap();
        serde_json::from_str(&json_config).unwrap()
    };
}

pub fn gen_jwt(account_id: Option<&str>) -> (String, String) {
    //let mut keypath: std::path::PathBuf = std::env::current_dir().unwrap();
    //keypath.push("tests");
    //keypath.push("testkeys");
    // let mut ironcore_config_path: std::path::PathBuf = keypath.clone();
    // //keypath.push("test.pem");
    // ironcore_config_path.push("ironcore-config.json");

    // let mut file: std::fs::File = std::fs::File::open(IRONCORE_CONFIG_PATH.clone()).unwrap();
    // let mut json_config: String = String::new();
    // file.read_to_string(&mut json_config).unwrap();

    // let config: Config = serde_json::from_str(&json_config).unwrap();

    use std::time::{SystemTime, UNIX_EPOCH};
    let start = SystemTime::now();
    let iat_seconds = start
        .duration_since(UNIX_EPOCH)
        .expect("Time before epoch? Something's wrong.")
        .as_secs();

    let jwt_header = json!({});
    let default_account_id = Uuid::new_v4().to_string();
    let sub = account_id
        .or_else(|| Some(&default_account_id))
        .expect("Missing expected JWT account ID.");
    let jwt_payload = json!({
        "pid" : CONFIG.project_id,
        "sid" : CONFIG.segment_id,
        "kid" : CONFIG.identity_assertion_key_id,
        "iat" : iat_seconds,
        "exp" : iat_seconds + 120,
        "sub" : sub
    });
    let jwt = frank_jwt::encode(
        jwt_header,
        &KEYPATH.to_path_buf(),
        &jwt_payload,
        frank_jwt::Algorithm::ES256,
    )
    .expect("You don't appear to have the proper service private key to sign the test JWT.");
    (jwt, format!("{}", sub))
}

pub fn init_sdk() -> IronOxide {
    let (_, io) = init_sdk_get_user();
    io
}

pub fn init_sdk_get_user() -> (UserId, IronOxide) {
    let (u, init_check) = init_sdk_get_init_result(false);
    (u, init_check.discard_check())
}
pub fn init_sdk_get_init_result(user_needs_rotation: bool) -> (UserId, InitAndRotationCheck) {
    let account_id: UserId = create_id_all_classes("").try_into().unwrap();
    IronOxide::user_create(
<<<<<<< HEAD
        &gen_jwt(Some(account_id.id())).0,
        "foo",
        &Default::default(),
    )
    .unwrap();

    let result = IronOxide::user_verify(&gen_jwt(Some(account_id.id())).0).unwrap();
    assert_eq!(true, result.is_some());
    let verify_resp = result.unwrap();

=======
        &gen_jwt(1012, "test-segment", 551, Some(account_id.id())).0,
        USER_PASSWORD,
        &UserCreateOpts::new(user_needs_rotation),
    )
    .unwrap();

    let verify_resp =
        IronOxide::user_verify(&gen_jwt(1012, "test-segment", 551, Some(account_id.id())).0)
            .unwrap()
            .unwrap();
>>>>>>> eb6b7e7c
    assert_eq!(&account_id, verify_resp.account_id());
    assert_eq!(641, verify_resp.segment_id());

    let device = IronOxide::generate_new_device(
<<<<<<< HEAD
        &gen_jwt(Some(account_id.id())).0,
        "foo",
=======
        &gen_jwt(1012, "test-segment", 551, Some(account_id.id())).0,
        USER_PASSWORD,
>>>>>>> eb6b7e7c
        &Default::default(),
    )
    .unwrap();

    //Manually unwrap all of these types and rewrap them just to prove that we can construct the DeviceContext
    //from its raw parts as part of the exposed SDK

    let users_account_id = device.account_id().id();
    let users_segment_id = device.segment_id();
    let users_device_id = *device.device_id().id();
    let users_device_private_key_bytes = &device.device_private_key().as_bytes()[..];
    let users_signing_keys_bytes = &device.signing_private_key().as_bytes()[..];

    let device_init = DeviceContext::new(
        users_device_id.try_into().unwrap(),
        users_account_id.try_into().unwrap(),
        users_segment_id,
        users_device_private_key_bytes.try_into().unwrap(),
        users_signing_keys_bytes.try_into().unwrap(),
    );
    (
        account_id,
        ironoxide::initialize_check_rotation(&device_init).unwrap(),
    )
}

<<<<<<< HEAD
pub fn create_second_user() -> UserVerifyResult {
    let (jwt, _) = gen_jwt(Some(&create_id_all_classes("")));
    let create_result = IronOxide::user_create(&jwt, "foo", &Default::default());
=======
pub fn create_second_user() -> UserResult {
    let (jwt, _) = gen_jwt(1012, "test-segment", 551, Some(&create_id_all_classes("")));
    let create_result = IronOxide::user_create(&jwt, USER_PASSWORD, &Default::default());
>>>>>>> eb6b7e7c
    assert!(create_result.is_ok());

    let verify_result = IronOxide::user_verify(&jwt);
    assert!(verify_result.is_ok());
    verify_result.unwrap().unwrap()
}

pub fn create_id_all_classes(prefix: &str) -> String {
    format!(
        "{}{}{}",
        prefix,
        "abcABC012_.$#|@/:;=+'-",
        Uuid::new_v4().to_string()
    )
}

#[allow(dead_code)]
// Use this test to print out a JWT and UUID if you need it
fn non_test_print_jwt() {
    dbg!(gen_jwt(None));
}<|MERGE_RESOLUTION|>--- conflicted
+++ resolved
@@ -1,25 +1,17 @@
-<<<<<<< HEAD
-use ironoxide::{prelude::*, user::UserVerifyResult};
-use lazy_static::*;
-use std::{convert::TryInto, default::Default};
-use uuid::Uuid;
-
-#[derive(serde::Deserialize)]
-#[serde(rename_all = "camelCase")]
-struct Config {
-=======
 use ironoxide::{
     prelude::*,
     user::{UserCreateOpts, UserResult},
-    InitAndRotationCheck, IronOxide,
+    InitAndRotationCheck,
 };
+use lazy_static::*;
 use std::{convert::TryInto, default::Default};
 use uuid::Uuid;
 
 pub const USER_PASSWORD: &str = "foo";
 
-pub fn gen_jwt(
->>>>>>> eb6b7e7c
+#[derive(serde::Deserialize)]
+#[serde(rename_all = "camelCase")]
+struct Config {
     project_id: usize,
     segment_id: String,
     identity_assertion_key_id: usize,
@@ -105,40 +97,21 @@
 pub fn init_sdk_get_init_result(user_needs_rotation: bool) -> (UserId, InitAndRotationCheck) {
     let account_id: UserId = create_id_all_classes("").try_into().unwrap();
     IronOxide::user_create(
-<<<<<<< HEAD
         &gen_jwt(Some(account_id.id())).0,
-        "foo",
-        &Default::default(),
-    )
-    .unwrap();
-
-    let result = IronOxide::user_verify(&gen_jwt(Some(account_id.id())).0).unwrap();
-    assert_eq!(true, result.is_some());
-    let verify_resp = result.unwrap();
-
-=======
-        &gen_jwt(1012, "test-segment", 551, Some(account_id.id())).0,
         USER_PASSWORD,
         &UserCreateOpts::new(user_needs_rotation),
     )
     .unwrap();
 
-    let verify_resp =
-        IronOxide::user_verify(&gen_jwt(1012, "test-segment", 551, Some(account_id.id())).0)
-            .unwrap()
-            .unwrap();
->>>>>>> eb6b7e7c
+    let verify_resp = IronOxide::user_verify(&gen_jwt(Some(account_id.id())).0)
+        .unwrap()
+        .unwrap();
     assert_eq!(&account_id, verify_resp.account_id());
     assert_eq!(641, verify_resp.segment_id());
 
     let device = IronOxide::generate_new_device(
-<<<<<<< HEAD
         &gen_jwt(Some(account_id.id())).0,
-        "foo",
-=======
-        &gen_jwt(1012, "test-segment", 551, Some(account_id.id())).0,
         USER_PASSWORD,
->>>>>>> eb6b7e7c
         &Default::default(),
     )
     .unwrap();
@@ -165,15 +138,9 @@
     )
 }
 
-<<<<<<< HEAD
-pub fn create_second_user() -> UserVerifyResult {
+pub fn create_second_user() -> UserResult {
     let (jwt, _) = gen_jwt(Some(&create_id_all_classes("")));
-    let create_result = IronOxide::user_create(&jwt, "foo", &Default::default());
-=======
-pub fn create_second_user() -> UserResult {
-    let (jwt, _) = gen_jwt(1012, "test-segment", 551, Some(&create_id_all_classes("")));
     let create_result = IronOxide::user_create(&jwt, USER_PASSWORD, &Default::default());
->>>>>>> eb6b7e7c
     assert!(create_result.is_ok());
 
     let verify_result = IronOxide::user_verify(&jwt);
