use ironoxide::{
    prelude::*, user::UserVerifyResult, InitAndRotationCheck, IronOxide,
    PrivateKeyRotationCheckResult,
};
use std::{convert::TryInto, default::Default};
use uuid::Uuid;

pub fn gen_jwt(
    project_id: usize,
    seg_id: &str,
    service_key_id: usize,
    account_id: Option<&str>,
) -> (String, String) {
    use std::env;

    let mut keypath = env::current_dir().unwrap();
    keypath.push("tests");
    keypath.push("testkeys");
    keypath.push("rsa_private.pem");

    use std::time::{SystemTime, UNIX_EPOCH};
    let start = SystemTime::now();
    let iat_seconds = start
        .duration_since(UNIX_EPOCH)
        .expect("Time before epoch? Something's wrong.")
        .as_secs();

    let jwt_header = json!({});
    let default_account_id = Uuid::new_v4().to_string();
    let sub = account_id
        .or_else(|| Some(&default_account_id))
        .expect("Missing expected JWT account ID.");
    let jwt_payload = json!({
        "pid" : project_id,
        "sid" : seg_id,
        "kid" : service_key_id,
        "iat" : iat_seconds,
        "exp" : iat_seconds + 120,
        "sub" : sub
    });
    let jwt = frank_jwt::encode(
        jwt_header,
        &keypath.to_path_buf(),
        &jwt_payload,
        frank_jwt::Algorithm::RS256,
    )
    .expect("You don't appear to have the proper service private key to sign the test JWT.");
    (jwt, format!("{}", sub))
}

pub fn init_sdk() -> IronOxide {
    let (_, io) = init_sdk_get_user();
    io
}

pub fn init_sdk_get_user() -> (UserId, IronOxide) {
<<<<<<< HEAD
    let (u, init_check) = init_sdk_get_init_result();
    (u, init_check.unwrap())
}
pub fn init_sdk_get_init_result() -> (UserId, InitAndRotationCheck) {
    let account_id: UserId = Uuid::new_v4().to_string().try_into().unwrap();
=======
    let account_id: UserId = create_id_all_classes("").try_into().unwrap();
>>>>>>> 7edc7c93
    IronOxide::user_create(
        &gen_jwt(1012, "test-segment", 551, Some(account_id.id())).0,
        "foo",
        &Default::default(),
    )
    .unwrap();

    let result =
        IronOxide::user_verify(&gen_jwt(1012, "test-segment", 551, Some(account_id.id())).0)
            .unwrap();
    assert_eq!(true, result.is_some());
    let verify_resp = result.unwrap();

    assert_eq!(&account_id, verify_resp.account_id());
    assert_eq!(2012, verify_resp.segment_id());

    let device = IronOxide::generate_new_device(
        &gen_jwt(1012, "test-segment", 551, Some(account_id.id())).0,
        "foo",
        &Default::default(),
    )
    .unwrap();

    //Manually unwrap all of these types and rewrap them just to prove that we can construct the DeviceContext
    //from its raw parts as part of the exposed SDK

    let users_account_id = device.account_id().id();
    let users_segment_id = device.segment_id();
    let users_device_id = *device.device_id().id();
    let users_device_private_key_bytes = &device.device_private_key().as_bytes()[..];
    let users_signing_keys_bytes = &device.signing_private_key().as_bytes()[..];

    let device_init = DeviceContext::new(
        users_device_id.try_into().unwrap(),
        users_account_id.try_into().unwrap(),
        users_segment_id,
        users_device_private_key_bytes.try_into().unwrap(),
        users_signing_keys_bytes.try_into().unwrap(),
    );
    (
        account_id,
        ironoxide::initialize_check_rotation(&device_init).unwrap(),
    )
}

pub fn create_second_user() -> UserVerifyResult {
    let (jwt, _) = gen_jwt(1012, "test-segment", 551, Some(&create_id_all_classes("")));
    let create_result = IronOxide::user_create(&jwt, "foo", &Default::default());
    assert!(create_result.is_ok());

    let verify_result = IronOxide::user_verify(&jwt);
    assert!(verify_result.is_ok());
    verify_result.unwrap().unwrap()
}

pub fn create_id_all_classes(prefix: &str) -> String {
    format!(
        "{}{}{}",
        prefix,
        "abcABC012_.$#|@/:;=+'-",
        Uuid::new_v4().to_string()
    )
}

#[allow(dead_code)]
// Use this test to print out a JWT and UUID if you need it
fn non_test_print_jwt() {
    dbg!(gen_jwt(1012, "test-segment", 551, None));
}<|MERGE_RESOLUTION|>--- conflicted
+++ resolved
@@ -54,15 +54,11 @@
 }
 
 pub fn init_sdk_get_user() -> (UserId, IronOxide) {
-<<<<<<< HEAD
     let (u, init_check) = init_sdk_get_init_result();
     (u, init_check.unwrap())
 }
 pub fn init_sdk_get_init_result() -> (UserId, InitAndRotationCheck) {
-    let account_id: UserId = Uuid::new_v4().to_string().try_into().unwrap();
-=======
     let account_id: UserId = create_id_all_classes("").try_into().unwrap();
->>>>>>> 7edc7c93
     IronOxide::user_create(
         &gen_jwt(1012, "test-segment", 551, Some(account_id.id())).0,
         "foo",
