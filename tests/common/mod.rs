--- conflicted
+++ resolved
@@ -1,14 +1,8 @@
-<<<<<<< HEAD
 use ironoxide::{
     prelude::*, user::UserVerifyResult, InitAndRotationCheck, IronOxide,
     PrivateKeyRotationCheckResult,
 };
-use std::convert::TryInto;
-use std::default::Default;
-=======
-use ironoxide::{prelude::*, user::UserVerifyResult};
 use std::{convert::TryInto, default::Default};
->>>>>>> ea89ee7f
 use uuid::Uuid;
 
 pub fn gen_jwt(
