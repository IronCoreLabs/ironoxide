mod common;
use common::{create_id_all_classes, gen_jwt};
use ironoxide::{
    document::DocumentEncryptOpts,
    prelude::*,
    user::{DeviceCreateOpts, UserCreateOpts},
};
use std::{convert::TryInto, default::Default};
use uuid::Uuid;

#[macro_use]
extern crate serde_json;

#[test]
fn user_verify_non_existing_user() {
    let result = IronOxide::user_verify(&gen_jwt(None).0);
    assert_eq!(true, result.is_ok(), "User verify call failed unexpectedly");
    let option_result = result.unwrap();
    assert_eq!(true, option_result.is_none());
}

#[test]
fn user_verify_existing_user() {
    let account_id: UserId = create_id_all_classes("").try_into().unwrap();
    IronOxide::user_create(
        &gen_jwt(Some(account_id.id())).0,
        "foo",
        &Default::default(),
    )
    .unwrap();

    let result = IronOxide::user_verify(&gen_jwt(Some(account_id.id())).0).unwrap();
    assert_eq!(true, result.is_some());
    let verify_resp = result.unwrap();

    assert_eq!(&account_id, verify_resp.account_id());
    assert_eq!(641, verify_resp.segment_id());
}

#[test]
fn user_verify_after_create_with_needs_rotation() -> Result<(), IronOxideErr> {
    let account_id: UserId = Uuid::new_v4().to_string().try_into().unwrap();
    IronOxide::user_create(
        &gen_jwt(Some(account_id.id())).0,
        "foo",
        &UserCreateOpts::new(true),
    )?;

    let result = IronOxide::user_verify(&gen_jwt(Some(account_id.id())).0)?;
    assert_eq!(true, result.is_some());
    let verify_resp = result.unwrap();

    Ok(assert!(verify_resp.needs_rotation()))
}
#[test]
fn user_create_good_with_devices() {
    let account_id: UserId = Uuid::new_v4().to_string().try_into().unwrap();
    let result = IronOxide::user_create(
        &gen_jwt(Some(account_id.id())).0,
        "foo",
        &Default::default(),
    );
    assert!(result.is_ok());

    let device = IronOxide::generate_new_device(
        &gen_jwt(Some(account_id.id())).0,
        "foo",
        &DeviceCreateOpts::new(Some("myDevice".try_into().unwrap())),
    );

    assert!(device.is_ok());

    let sdk = ironoxide::initialize(&device.unwrap()).unwrap();

    let device_list = sdk.user_list_devices().unwrap();

    assert_eq!(1, device_list.result().len());
    assert_eq!(
        &"myDevice".to_string(),
        device_list.result()[0].name().unwrap().name()
    );
}

#[test]
fn user_private_key_rotation() -> Result<(), IronOxideErr> {
    let io = common::init_sdk();

    let result1 = io.user_rotate_private_key(common::USER_PASSWORD)?;
    assert_eq!(result1.needs_rotation(), false);

    let result2 = io.user_rotate_private_key(common::USER_PASSWORD)?;
    assert_ne!(
        &result1.user_master_private_key(),
        &result2.user_master_private_key()
    );

    Ok(())
}

#[test]
fn sdk_init_with_private_key_rotation() -> Result<(), IronOxideErr> {
    use ironoxide::InitAndRotationCheck;

    let (user_id, init_result) = common::init_sdk_get_init_result(true);
    let _: IronOxide = match init_result {
        InitAndRotationCheck::NoRotationNeeded(_ironoxide) => panic!("user should need rotation"),
        InitAndRotationCheck::RotationNeeded(io, rotation_check) => {
            assert_eq!(rotation_check.user_rotation_needed(), Some(user_id));
            let rotation_result = io.user_rotate_private_key(common::USER_PASSWORD)?;
            assert_eq!(rotation_result.needs_rotation(), false);
            io
        }
    };
    Ok(())
}

#[test]
fn user_add_device_after_rotation() -> Result<(), IronOxideErr> {
    //create a user
    let (user, sdk) = common::init_sdk_get_user();
    let bytes = vec![42u8, 43u8];

    let encrypt_result = sdk.document_encrypt(
        &bytes,
        &DocumentEncryptOpts::with_explicit_grants(None, None, true, vec![]),
    )?;
    let encrypted_data = encrypt_result.encrypted_data();

    //rotate the private key
    let _rotation_result = sdk.user_rotate_private_key(common::USER_PASSWORD)?;

    //add a new device
    let new_device = IronOxide::generate_new_device(
        &common::gen_jwt(1012, "test-segment", 551, Some(user.id())).0,
        common::USER_PASSWORD,
        &Default::default(),
    )?;

    //reinitialize the sdk with the new device and decrypt some data
    let new_sdk = ironoxide::initialize(&new_device)?;
    let decrypt_result = new_sdk.document_decrypt(&encrypted_data)?;
    let decrypted_data = decrypt_result.decrypted_data();

    assert_eq!(bytes, decrypted_data.to_vec());

    Ok(())
}

#[test]
fn user_create_with_needs_rotation() -> Result<(), IronOxideErr> {
    let account_id: UserId = Uuid::new_v4().to_string().try_into().unwrap();
    let result = IronOxide::user_create(
<<<<<<< HEAD
        &gen_jwt(Some(account_id.id())).0,
        "foo",
=======
        &gen_jwt(1012, "test-segment", 551, Some(account_id.id())).0,
        common::USER_PASSWORD,
>>>>>>> eb6b7e7c
        &UserCreateOpts::new(true),
    );
    assert!(result?.needs_rotation());
    Ok(())
}<|MERGE_RESOLUTION|>--- conflicted
+++ resolved
@@ -131,7 +131,7 @@
 
     //add a new device
     let new_device = IronOxide::generate_new_device(
-        &common::gen_jwt(1012, "test-segment", 551, Some(user.id())).0,
+        &common::gen_jwt(Some(user.id())).0,
         common::USER_PASSWORD,
         &Default::default(),
     )?;
@@ -150,13 +150,8 @@
 fn user_create_with_needs_rotation() -> Result<(), IronOxideErr> {
     let account_id: UserId = Uuid::new_v4().to_string().try_into().unwrap();
     let result = IronOxide::user_create(
-<<<<<<< HEAD
         &gen_jwt(Some(account_id.id())).0,
-        "foo",
-=======
-        &gen_jwt(1012, "test-segment", 551, Some(account_id.id())).0,
         common::USER_PASSWORD,
->>>>>>> eb6b7e7c
         &UserCreateOpts::new(true),
     );
     assert!(result?.needs_rotation());
