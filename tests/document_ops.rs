--- conflicted
+++ resolved
@@ -216,8 +216,7 @@
         },])
     );
 
-<<<<<<< HEAD
-    //finally send an empty policy
+    //finally send an empty policy. This will evaluate cleanly and will thus be cached.
     let doc_result3 = sdk
         .document_encrypt(
             &doc,
@@ -228,17 +227,6 @@
             ),
         )
         .await?;
-=======
-    //finally send an empty policy. This will evaluate cleanly and will thus be cached.
-    let doc_result3 = sdk.document_encrypt(
-        &doc,
-        &DocumentEncryptOpts::with_policy_grants(
-            None,
-            Some("doc name2".try_into()?),
-            PolicyGrant::default(),
-        ),
-    )?;
->>>>>>> 5bd83986
     assert_eq!(doc_result3.grants().len(), 1);
     assert_eq!(sdk.clear_policy_cache(), 1);
 
