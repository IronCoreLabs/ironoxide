--- conflicted
+++ resolved
@@ -18,11 +18,8 @@
         Some("test group name".try_into().unwrap()),
         true,
         false,
-<<<<<<< HEAD
-        None,
-        Vec::new(),
-=======
->>>>>>> 7ac8904a
+        None,
+        Vec::new(),
         Vec::new(),
         true,
     ));
@@ -71,12 +68,9 @@
         Some(create_id_all_classes("").try_into().unwrap()),
         None,
         true,
-<<<<<<< HEAD
-        true,
-        None,
-        Vec::new(),
-=======
->>>>>>> 7ac8904a
+        true,
+        None,
+        Vec::new(),
         Vec::new(),
         false,
     ));
@@ -99,11 +93,8 @@
             Some("first name".try_into().unwrap()),
             true,
             false,
-<<<<<<< HEAD
             None,
             Vec::new(),
-=======
->>>>>>> 7ac8904a
             Vec::new(),
             false,
         ))
@@ -138,11 +129,8 @@
         None,
         true,
         false,
-<<<<<<< HEAD
-        None,
-        Vec::new(),
-=======
->>>>>>> 7ac8904a
+        None,
+        Vec::new(),
         Vec::new(),
         false,
     ));
@@ -166,65 +154,58 @@
 
 #[test]
 fn group_add_member_on_create() -> Result<(), IronOxideErr> {
-<<<<<<< HEAD
-    let (account_id, sdk) = init_sdk_get_user();
-    let (second_account_id, _) = init_sdk_get_user();
-=======
     use std::{collections::HashSet, iter::FromIterator};
     let sdk = init_sdk();
     let account_id = sdk.device().account_id().clone();
     let second_account_id = init_sdk().device().account_id().clone();
->>>>>>> 7ac8904a
 
     // Even though `add_as_member` is false, the UserId is in the `members` list,
     // so the caller becomes a member regardless
     let group_result = sdk.group_create(&GroupCreateOpts::new(
         Some(create_id_all_classes("").try_into().unwrap()),
         None,
-<<<<<<< HEAD
-        true,
-        false,
-        None,
-        Vec::new(),
-=======
-        false,
->>>>>>> 7ac8904a
+        true,
+        false,
+        None,
+        Vec::new(),
         vec![account_id.clone(), second_account_id.clone()],
         false,
     ))?;
 
-<<<<<<< HEAD
-    assert_eq!(group_result.members(), &vec![account_id, second_account_id]);
-    Ok(())
-}
-
-#[test]
-fn group_add_admin_on_create() -> Result<(), IronOxideErr> {
-    let (account_id, sdk) = init_sdk_get_user();
-    let (second_account_id, _) = init_sdk_get_user();
-
-    // Even though `add_as_member` is false, the UserId is in the `members` list,
-    // so the caller becomes a member regardless
-    let group_result = sdk.group_create(&GroupCreateOpts::new(
-        Some(create_id_all_classes("").try_into().unwrap()),
-        None,
-        false,
-        true,
-        None,
-        vec![second_account_id.clone()],
-        vec![],
-        false,
-    ))?;
-
-    assert_eq!(group_result.admins(), &vec![second_account_id, account_id]);
-=======
     // the order if the vector can be confusing with the add_as_member, so comparing the
     // sets can avoid issues with it
     let result_set: HashSet<&UserId> = HashSet::from_iter(group_result.members());
     let expected_vec = &vec![account_id, second_account_id];
     let expected_set: HashSet<&UserId> = HashSet::from_iter(expected_vec);
     assert_eq!(result_set, expected_set);
->>>>>>> 7ac8904a
+    Ok(())
+}
+
+#[test]
+fn group_add_admin_on_create() -> Result<(), IronOxideErr> {
+    use std::{collections::HashSet, iter::FromIterator};
+    let (account_id, sdk) = init_sdk_get_user();
+    let (second_account_id, _) = init_sdk_get_user();
+
+    // Even though `add_as_member` is false, the UserId is in the `members` list,
+    // so the caller becomes a member regardless
+    let group_result = sdk.group_create(&GroupCreateOpts::new(
+        Some(create_id_all_classes("").try_into().unwrap()),
+        None,
+        false,
+        true,
+        None,
+        vec![second_account_id.clone()],
+        vec![],
+        false,
+    ))?;
+
+    // the order if the vector can be confusing with the add_as_admin, so comparing the
+    // sets can avoid issues with it
+    let result_set: HashSet<&UserId> = HashSet::from_iter(group_result.admins());
+    let expected_vec = &vec![account_id, second_account_id];
+    let expected_set: HashSet<&UserId> = HashSet::from_iter(expected_vec);
+    assert_eq!(result_set, expected_set);
     Ok(())
 }
 
@@ -252,12 +233,9 @@
         Some(create_id_all_classes("").try_into().unwrap()),
         None,
         true,
-<<<<<<< HEAD
-        true,
-        None,
-        Vec::new(),
-=======
->>>>>>> 7ac8904a
+        true,
+        None,
+        Vec::new(),
         Vec::new(),
         false,
     ));
@@ -288,11 +266,8 @@
         None,
         true,
         false,
-<<<<<<< HEAD
-        None,
-        Vec::new(),
-=======
->>>>>>> 7ac8904a
+        None,
+        Vec::new(),
         Vec::new(),
         false,
     ));
@@ -346,11 +321,8 @@
         None,
         true,
         false,
-<<<<<<< HEAD
-        None,
-        Vec::new(),
-=======
->>>>>>> 7ac8904a
+        None,
+        Vec::new(),
         Vec::new(),
         false,
     ));
