--- conflicted
+++ resolved
@@ -56,26 +56,16 @@
         &gen_jwt(Some(user.id())).0,
         USER_PASSWORD,
         &Default::default(),
-<<<<<<< HEAD
     )
     .await?;
-    let device = IronOxide::generate_new_device(
+    let device: DeviceContext = IronOxide::generate_new_device(
         &gen_jwt(Some(user.id())).0,
         USER_PASSWORD,
         &Default::default(),
     )
-    .await?;
+    .await?
+    .into();
     let sdk = ironoxide::initialize(&device).await?;
-=======
-    )?;
-    let device: DeviceContext = IronOxide::generate_new_device(
-        &gen_jwt(Some(user.id())).0,
-        USER_PASSWORD,
-        &Default::default(),
-    )?
-    .into();
-    let sdk = ironoxide::initialize(&device)?;
->>>>>>> 78cf22d1
     sdk.group_create(&GroupCreateOpts::new(
         None,
         None,
@@ -186,25 +176,15 @@
     use ironoxide::{user::UserCreateOpts, InitAndRotationCheck};
     let account_id: UserId = create_id_all_classes("").try_into()?;
     let jwt = gen_jwt(Some(account_id.id())).0;
-<<<<<<< HEAD
     IronOxide::user_create(&jwt, USER_PASSWORD, &UserCreateOpts::new(true)).await?;
-    let device = IronOxide::generate_new_device(
+    let device: DeviceContext = IronOxide::generate_new_device(
         &gen_jwt(Some(account_id.id())).0,
         USER_PASSWORD,
         &Default::default(),
     )
-    .await?;
+    .await?
+    .into();
     let creator_sdk = ironoxide::initialize(&device).await?;
-=======
-    IronOxide::user_create(&jwt, USER_PASSWORD, &UserCreateOpts::new(true))?;
-    let device: DeviceContext = IronOxide::generate_new_device(
-        &gen_jwt(Some(account_id.id())).0,
-        USER_PASSWORD,
-        &Default::default(),
-    )?
-    .into();
-    let creator_sdk = ironoxide::initialize(&device)?;
->>>>>>> 78cf22d1
     // making non-default groups so I can specify needs_rotation of true
     let group_create1 = creator_sdk
         .group_create(&GroupCreateOpts::new(
