--- conflicted
+++ resolved
@@ -65,11 +65,7 @@
     )
     .await?
     .into();
-<<<<<<< HEAD
-    let sdk = ironoxide::initialize(&device).await?;
-=======
-    let sdk = ironoxide::initialize(&device, &Default::default())?;
->>>>>>> 5bd83986
+    let sdk = ironoxide::initialize(&device, &Default::default()).await?;
     sdk.group_create(&GroupCreateOpts::new(
         None,
         None,
@@ -79,15 +75,10 @@
         vec![],
         vec![],
         true,
-<<<<<<< HEAD
     ))
     .await?;
-    let init_and_rotation_check = ironoxide::initialize_check_rotation(&device).await?;
-=======
-    ))?;
     let init_and_rotation_check =
-        ironoxide::initialize_check_rotation(&device, &Default::default())?;
->>>>>>> 5bd83986
+        ironoxide::initialize_check_rotation(&device, &Default::default()).await?;
     match init_and_rotation_check {
         InitAndRotationCheck::RotationNeeded(_, rotations_needed) => {
             assert!(rotations_needed.group_rotation_needed().is_some());
@@ -194,11 +185,7 @@
     )
     .await?
     .into();
-<<<<<<< HEAD
-    let creator_sdk = ironoxide::initialize(&device).await?;
-=======
-    let creator_sdk = ironoxide::initialize(&device, &Default::default())?;
->>>>>>> 5bd83986
+    let creator_sdk = ironoxide::initialize(&device, &Default::default()).await?;
     // making non-default groups so I can specify needs_rotation of true
     let group_create1 = creator_sdk
         .group_create(&GroupCreateOpts::new(
@@ -227,12 +214,8 @@
         .await?;
     assert_eq!(group_create2.needs_rotation(), Some(true));
 
-<<<<<<< HEAD
-    let init_and_rotation_check = ironoxide::initialize_check_rotation(&device).await?;
-=======
     let init_and_rotation_check =
-        ironoxide::initialize_check_rotation(&device, &Default::default())?;
->>>>>>> 5bd83986
+        ironoxide::initialize_check_rotation(&device, &Default::default()).await?;
     let (user_result, group_result) = match init_and_rotation_check {
         InitAndRotationCheck::NoRotationNeeded(_) => {
             panic!("both user and groups should need rotation!");
