--- conflicted
+++ resolved
@@ -1,9 +1,6 @@
 use criterion::{black_box, criterion_group, criterion_main, Criterion};
-<<<<<<< HEAD
 use futures::executor::block_on;
-=======
 use ironoxide::config::IronOxideConfig;
->>>>>>> 5bd83986
 use ironoxide::{
     document::{advanced::DocumentAdvancedOps, DocumentEncryptOpts},
     prelude::*,
@@ -16,13 +13,9 @@
     let device_string = std::fs::read_to_string("benches/data/dev1-device1.json")
         .expect("device missing. Did you decrypt the .iron file?");
     let d: DeviceContext = serde_json::from_str(&device_string).expect("DeviceContext invalid");
-<<<<<<< HEAD
-    ironoxide::initialize(&d)
+    ironoxide::initialize(&d, &IronOxideConfig::default())
         .await
         .expect("ironoxide init failed. Are you using IRONCORE_ENV=dev ?")
-=======
-    ironoxide::initialize(&d, &IronOxideConfig::default()).expect("ironoxide init failed")
->>>>>>> 5bd83986
 }
 
 fn criterion_benchmark(c: &mut Criterion) {
